--- conflicted
+++ resolved
@@ -90,18 +90,6 @@
             <h3>Feedback for <span id="modal-adj-name"></span></h3>
         </div>
         <div class="modal-body">
-<<<<<<< HEAD
-        <table id="modal-adj-table" class="table table-bordered">
-            <thead>
-                <th>Version</th>
-                <th><span class="glyphicon glyphicon-time" data-toggle="tooltip" title="Round"></span></th>
-                <th><span class="glyphicon glyphicon-sort" data-toggle="tooltip" title="Bracket"></span></th>
-                <th>Debate</th><th>Source</th><th>Score</th><th>Comments</th></tr>
-            </thead>
-            <tbody>
-            </tbody>
-        </table>
-=======
             <table id="modal-adj-table" class="table table-bordered">
                 <thead>
                     <th><span class="glyphicon glyphicon-time" data-toggle="tooltip" title="Round"></span></th>
@@ -114,7 +102,6 @@
                 <tbody>
                 </tbody>
             </table>
->>>>>>> cbc4b108
         </div>
     </div>
   </div>
