{% extends "base.html" %}
{% load debate_tags %}
{% load staticfiles %}

{% block head-title %}Adjudicator Feedback Summary{% endblock %}
{% block page-title %}Adjudicator Feedback Summary{% endblock %}
{% block page-header %}{% include "table_search.html" %}{% endblock %}

{% block header %}
  <div class="btn-group">
    <a class="btn btn-default" href="{% tournament_url add_feedback %}">Add Feedback</a>
  </div>
  <div class="btn-group">
    <a class="btn btn-default" href="{% tournament_url adj_latest_feedback %}">View Latest Feedback</a>
    <a class="btn btn-default" href="{% tournament_url adj_source_feedback %}">View Feedback By Source</a>
  </div>
  <div class="btn-group">
    <div class="btn btn-default">
      <span class="glyphicon glyphicon-star"></span>
      <span id="breaking_count">{{ breaking_count }}</span> set as breaking
    </div>
  </div>
  <div class="btn-group">
    <a class="btn btn-default" href="{% tournament_url randomised_urls %}">View Randomised URLs</a>
  </div>
{% endblock %}

{% block content %}

  <table id="dataTable" class="table table-hover table-striped adj-feedback" cellpadding="0" cellspacing="0">
    <thead>
      <tr>
        <th>Name</th>
        {% if show_institutions > 0 %}
          <th>Institution</th>
        {% endif %}
        <th><span data-toggle="tooltip" title="Overall Score">Score</span></th>
        <th><span data-toggle="tooltip" title="Test Score; click to edit">Test</span></th>
        <th>Feedback</th>
        <th>Trend</th>
        {% if show_unaccredited %}
          <th><span class="glyphicon glyphicon-warning-sign" data-toggle="tooltip" title="If the Adj is a Trainee" ></span></th>
        {% endif %}
        <th><span class="glyphicon glyphicon-question-sign"></span></th>
        {% if enable_adj_notes > 0 %}
          <th><span class="glyphicon glyphicon-list-alt"></span></th>
        {% endif %}
        <th><span class="glyphicon glyphicon-star" data-toggle="tooltip" title="Breaking Adjudicator"></span></th>
        <th><span class="glyphicon glyphicon-eye-open" data-toggle="tooltip" title="Debates Adjudicated"></span></th>
        <th><span class="glyphicon glyphicon-resize-full" data-toggle="tooltip" title="Average Margin"></span></th>
        <th><span class="glyphicon glyphicon-stats" data-toggle="tooltip" title="Average Score, including replies"></span></th>
      </tr>
    </thead>
    <tbody>
      {% for adj in adjudicators %}
        <tr id="adj_{{ adj.id }}">
          <td class="adj-name">
              <span>{{ adj.name }}</span>
          </td>
          {% if show_institutions > 0 %}
            <td>
              {{ adj.institution.code }}
            </td>
          {% endif %}
          <td>
            {{ adj.score|stringformat:".2f" }}
          </td>
          <td class="adj-current-test-score">
            <a data-toggle="modal" data-target="#edit-test-score" class="edit-test-score">{{ adj.test_score }}</a>
          </td>
          <td>{{ adj.feedback_score|stringformat:".2f" }}</td>
          <td>
            <div id="graph_{{ adj.id }}" style="width: 100%; min-width: 100px; height: 60px; margin: -13px;"></div>
          </td>
          {% if show_unaccredited %}
            <td>
              {% if adj.novice %}
                <span class="glyphicon glyphicon-ok"></span>
              {% endif %}
            </td>
          {% endif %}
          <td>
            <a data-toggle="modal" data-target="#adj-feedback" class="view-feedback">View Feedback</a>
          </td>
          {% if enable_adj_notes > 0 %}
            <td>
              <a data-toggle="modal" data-target="#edit-note" class="edit-note">Edit Note</a>
              <span class="adj-current-note hidden">{{ adj.notes }}</span>
            </td>
          {% endif %}
          <td>
            <span class="hidden adj_breaking_sort">{% if adj.breaking %}true{% endif %}</span>
            <input type="checkbox" {% if adj.breaking %}checked{% endif %} class="toggle_breaking_status">
          </td>
          <td>
            {{ adj.debates }}
          </td>
          <td>
            {{ adj.avg_margin|stringformat:".1f" }}
          </td>
          <td>
            {{ adj.avg_score|stringformat:".1f" }}
          </td>
        </tr>
      {% empty %}
        <tr id="">
          <td class="">No Feedback Yet.</td>
          {% if show_institutions > 0 %}
          <td></td>
          {% endif %}
          <td></td>
          <td></td>
          <td></td>
          <td></td>
          <td></td>
          {% if enable_adj_notes > 0 %}<td></td>{% endif %}
          <td></td>
          <td></td>
          <td></td>
        </tr>
      {% endfor %}
    </tbody>

  </table>

  <div class="modal fade" id="adj-feedback" tabindex="-1" role="dialog" aria-labelledby="myLargeModalLabel" aria-hidden="true">
    <div class="modal-dialog modal-lg">
    <div class="modal-content">
      <div class="modal-header">
        <h3>Feedback for <span id="modal-adj-name"></span></h3>
      </div>
      <div class="modal-body">
        <table id="modal-adj-table" class="table small">
          <thead>
            <th><span class="glyphicon glyphicon-time" data-toggle="tooltip" title="Round"></span></th>
            <th><span class="glyphicon glyphicon-tag" data-toggle="tooltip" title="Version"></span></th>
            <th><span class="glyphicon glyphicon-sort" data-toggle="tooltip" title="Bracket"></span></th>
            <th>Debate</th>
            <th>Source</th>
            <th>Score</th>
            {% for heading in feedback_headings %}
               <th>{{ heading }}</th>
            {% endfor %}
            <th><span class="glyphicon glyphicon-saved" data-toggle="tooltip" title="Confirmed"></span></th>
          </thead>
          <tbody>
          </tbody>
        </table>
      </div>
    </div>
    </div>
  </div>

  <div class="modal fade" id="edit-test-score" tabindex="-1" role="dialog" aria-labelledby="myLargeModalLabel" aria-hidden="true">
    <div class="modal-dialog modal-md">
    <div class="modal-content">
      <div class="modal-header">
        <h3>Change Test Score of <span id="modal-test-name"></span></h3>
      </div>
      <div class="modal-body">
        <form id="startTimeForm" method="POST" action="{% tournament_url set_adj_test_score  %}" class="form-horizontal">
          <input id="id_adj_test_id" name="adj_test_id" type="hidden" value="" />
          <div class="form-group">
            <label class="col-sm-3 control-label">
              Test score
            </label>
            <div class="col-sm-6">
              <input id="id_test_score" name="test_score" placeholder="3.5" type="number" step="any" class="form-control"></input>
            </div>
            <div class="col-sm-2">
              <span class="help-block"></span>
            </div>
          </div>
          <div class="form-group">
            <label class="col-sm-3 control-label"></label>
            <div class="col-sm-6">
              <button type="submit" value="Save" class="form-control btn btn-success submit-disable" data-loading-text="Saving...">
                Save
              </button>
            </div>
          </div>
        </form>
      </div>
    </div>
    </div>
  </div>

  {% if enable_adj_notes > 0 %}
    <div class="modal fade" id="edit-note" tabindex="-1" role="dialog" aria-labelledby="myLargeModalLabel" aria-hidden="true">
      <div class="modal-dialog modal-md">
      <div class="modal-content">
        <div class="modal-header">
          <h3>Edit Note of <span id="modal-note-name"></span></h3>
        </div>
        <div class="modal-body">
          <form id="startTimeForm" method="POST" action="{% tournament_url set_adj_note  %}" class="form-horizontal">
            <input id="id_adj_test_id_note" name="adj_test_id" type="hidden" value="" />
            <div class="form-group">
              <div class="col-sm-12">
                <textarea id="id_note" name="note" placeholder="" rows="20" class="form-control"></textarea>
              </div>
            </div>
            <div class="form-group">
              <div class="col-sm-4">
                <button type="submit" value="Save" class="form-control btn btn-success submit-disable" data-loading-text="Saving...">
                  Save
                </button>
              </div>
            </div>
          </form>
        </div>
      </div>
      </div>
    </div>
  {% endif %}
{% endblock content %}

{% block extra-js %}
<script type="text/javascript" language="javascript" src="{% static 'js/jquery.flot.min.js' %}"></script>
<script type="text/javascript" charset="utf-8">

  $(document).ready( function() {

    var dTable = $('#dataTable').DataTable({
      'bPaginate': false,
      "aaSorting": [[ 2, "desc" ],[ 0, "asc" ]],
    });
    new $.fn.dataTable.FixedHeader( dTable, {alwaysCloneTop: true});
    $('#table-search').keyup(function(){
      dTable.search($(this).val()).draw();
    })

    var adjTable = $("#modal-adj-table").dataTable({
      // Grabbing the adj data into a datatable
      {% if adjudicators.all.count > 0 %}
      'ajax': '{% tournament_url get_adj_feedback %}?id={{ adjudicators.0.id }}',
      {% endif %}
      'bPaginate': false,
      'bFilter': false
    })

    function get_adj_information(element) {
      var adj_info = {}
      adj_info.adj_row = $(element).parent().parent() // the <tr> for this adjudicator in the table
      adj_info.adj_name = adj_info.adj_row.find(".adj-name").text()
      adj_info.adj_id = parseInt(adj_info.adj_row.attr('id').split('_')[1]) // the id of the adjudicator object
      adj_info.adj_note = adj_info.adj_row.find(".adj-current-note").text()
      adj_info.adj_score = parseFloat(adj_info.adj_row.find(".adj-current-test-score").text())
      return adj_info;
    }

    $(".view-feedback").each( function() {
      $(this).click( function() {
        // Remove previous data to prevent confusion during slow loads
        adjTable.api().clear().draw()
        var adj_info = get_adj_information(this);
        $("#modal-adj-name").text(adj_info.adj_name); // Updating header of the modal
        var newUrl = '{% tournament_url get_adj_feedback %}?id=' + adj_info.adj_id
        adjTable.api().ajax.url(newUrl).load();
      });
    });

<<<<<<< HEAD
      $(".view-feedback").each( function() {
        $(this).click( function() {
          // Remove previous data to prevent confusion during slow loads
          adjTable.api().clear().draw()
          var adj_info = get_adj_information(this);
          $("#modal-adj-name").text(adj_info.adj_name); // Updating header of the modal
          var newUrl = '{% tournament_url get_adj_feedback %}?id=' + adj_info.adj_id
          adjTable.api().ajax.url(newUrl).load();
        });
=======
    $(".edit-test-score").each( function() {
      $(this).click( function() {
        var adj_info = get_adj_information(this);
        $("#modal-test-name").text(adj_info.adj_name); // Updating header of the modal
        $("#id_adj_test_id").val(adj_info.adj_id); // Updating header of the modal
        $("#id_test_score").prop('placeholder', adj_info.adj_score); // updating the form table
>>>>>>> 3b64624f
      });
    });

    $(".edit-note").each( function() {
      $(this).click( function() {
        var adj_info = get_adj_information(this);
        $("#modal-note-name").text(adj_info.adj_name); // Updating header of the modal
        $("#id_adj_test_id_note").val(adj_info.adj_id); // Updating header of the modal
        $("#id_note").val(adj_info.adj_note); // updating the form with the note
      });
    });

    $(".toggle_breaking_status").each(function() {
      $(this).change( function() {
        var adj_info = get_adj_information(this);
        if (this.checked) {
          var breaking_status = true
          $("#breaking_count").html(parseInt($('#breaking_count').html(), 10)+1)
        } else {
          var breaking_status = false
          $("#breaking_count").html(parseInt($('#breaking_count').html(), 10)-1)
        }
        $.ajax({
          type: "POST",
          url: "{% tournament_url set_adj_breaking_status %}",
          data: {adj_id: adj_info.adj_id, adj_breaking_status: breaking_status},
          error: function(xhr, error, ex) {
            alert("error setting adj status");
          }
        });
        return false;
      });
    });

    $("<div id='tooltip'></div>").css({
      position: "absolute",
      display: "none",
      border: "1px solid #fdd",
      padding: "4px 8px 4px 16px",
      color: "#FFF",
      "background-color": "#000",
      opacity: 0.80
    }).appendTo("body");

    function formatter(val, axis) {
      return "";
    }

    {% for adj in adjudicators %}

      function drawPoints{{ adj.id_record }}(ctx, x, y, radius, shadow) {
        ctx.arc(x, y, radius, 0, null ? Math.PI : Math.PI * 2, false);
        ctx.fillStyle = "#000";
        ctx.strokeStyle = "#000";
        if (adj_{{ adj.id_record }}[drawPoints.calls]) {
          if (adj_{{ adj.id_record }}[drawPoints.calls][2] == "Chair") {
            ctx.fillStyle = "#5cb85c";
            ctx.strokeStyle = "#5cb85c";
          } else if (adj_{{ adj.id_record }}[drawPoints.calls][2] == "Panellist") {
            ctx.fillStyle = "#f0ad4e";
            ctx.strokeStyle = "#f0ad4e";
          } else if (adj_{{ adj.id_record }}[drawPoints.calls][2] == "Trainee") {
            ctx.fillStyle = "#d9534f";
            ctx.strokeStyle = "#d9534f";
          } else if (adj_{{ adj.id_record }}[drawPoints.calls][2] == "Test Score") {
            ctx.fillStyle = "#666";
            ctx.strokeStyle = "#666";
          }
        }
        drawPoints{{ adj.id_record }}.calls++;
      }
      drawPoints{{ adj.id_record }}.calls = 0;

      var adj_{{ adj.id_record }} = [[0,{{ adj.test_score }}, "Test Score"],{% for s in adj.rscores %}{% if s %}[{{ s.0 }},{{ s.1|floatformat:1 }},"{{ s.2 }}"],{% endif %}{% endfor %}]

      $.plot("#graph_{{ adj.id }}", [ adj_{{ adj.id_record }} ], {
        xaxis: {
          min: 0,
          max: {{ current_round.seq }},
          tickSize: 1,
          tickDecimals: 0,
          tickFormatter: formatter
        },
        yaxis: {
          min: {{ score_min }},
          max: {{ score_max }},
          tickSize: 1,
          tickDecimals: 0,
          tickFormatter: formatter
        },
        grid: {
          borderWidth: 0,
          hoverable: true,
        },
        series: {
          lines: { show: true },
          points: { show: true, symbol: drawPoints{{ adj.id_record }} },
          shadowSize: 0,
          color: "#428bca"
        },
      });

      $("#graph_{{ adj.id }}").bind("plothover", function (event, pos, item) {

        if (item) {
          var round = item.datapoint[0].toFixed(2),
              score = item.datapoint[1].toFixed(2),
              type = item.series.data[item.dataIndex][2];

          $("#tooltip").html("R" + parseInt(round) + " received " + score + " as " + type)
            .css({top: item.pageY+5, left: item.pageX+5})
            .fadeIn(100);
        } else {
          $("#tooltip").hide();
        }

      });



    {% endfor %}

  });

</script>
{% endblock extra-js %}<|MERGE_RESOLUTION|>--- conflicted
+++ resolved
@@ -260,24 +260,12 @@
       });
     });
 
-<<<<<<< HEAD
-      $(".view-feedback").each( function() {
-        $(this).click( function() {
-          // Remove previous data to prevent confusion during slow loads
-          adjTable.api().clear().draw()
-          var adj_info = get_adj_information(this);
-          $("#modal-adj-name").text(adj_info.adj_name); // Updating header of the modal
-          var newUrl = '{% tournament_url get_adj_feedback %}?id=' + adj_info.adj_id
-          adjTable.api().ajax.url(newUrl).load();
-        });
-=======
     $(".edit-test-score").each( function() {
       $(this).click( function() {
         var adj_info = get_adj_information(this);
         $("#modal-test-name").text(adj_info.adj_name); // Updating header of the modal
         $("#id_adj_test_id").val(adj_info.adj_id); // Updating header of the modal
         $("#id_test_score").prop('placeholder', adj_info.adj_score); // updating the form table
->>>>>>> 3b64624f
       });
     });
 
