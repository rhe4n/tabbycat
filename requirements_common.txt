# The necessary dependencies common to both local and heroku installs

# Mental note (cmd to check for updates): pip list --outdated --format=columns
# Mental note (npm equivalent command):   npm outdated

# Core
Django==2.0.6                           # pyup: >=2.0,<2.1
django-appconf==1.0.2                   # Helper for handling app configs
django-dynamic-preferences==1.6         # Settings management
django-extensions==2.0.7                # For the generate secret command
django-formtools==2.1                   # Form wizards
django-ipware==2.1.0                    # IP Address logging
django-jet==1.0.7                       # Admin Backend
django-gfklookupwidget==1.0.6           # Replaces object_id field with a search link
django-statici18n==1.8.0                # Compile translations files as static file
django-summernote==0.8.8.7              # WYSIWYG editor
munkres==1.0.12                         # Algorithm for adjudicator allocation
dj-cmd==1.0                             # Provides the dj command alias
raven==6.9.0                                   # Client for Sentry error tracking

# Database
psycopg2==2.7.4                         # For Django to talk to postgres
sqlparse==0.2.4                         # Parsing SQL statements

# Pipeline
whitenoise==3.3.1                       # Static file serving

# Cache
django_redis==4.9.0                     # Use redis for cache (on heroku; local optional)

# Channels
channels==2.1.2                         # Channels
channels_redis==2.2.1                   # Channels Layer

# Misc
django-debug-toolbar==1.9.1             # Debug; but useful to run in prod sometimes
<<<<<<< HEAD
scout-apm==1.1.4                               # Performance monitoring
=======
scout-apm==1.1.8                        # Performance monitoring
>>>>>>> be7c60e1
ipython==6.3.1<|MERGE_RESOLUTION|>--- conflicted
+++ resolved
@@ -16,7 +16,7 @@
 django-summernote==0.8.8.7              # WYSIWYG editor
 munkres==1.0.12                         # Algorithm for adjudicator allocation
 dj-cmd==1.0                             # Provides the dj command alias
-raven==6.9.0                                   # Client for Sentry error tracking
+raven==6.9.0                            # Client for Sentry error tracking
 
 # Database
 psycopg2==2.7.4                         # For Django to talk to postgres
@@ -34,9 +34,5 @@
 
 # Misc
 django-debug-toolbar==1.9.1             # Debug; but useful to run in prod sometimes
-<<<<<<< HEAD
-scout-apm==1.1.4                               # Performance monitoring
-=======
 scout-apm==1.1.8                        # Performance monitoring
->>>>>>> be7c60e1
 ipython==6.3.1