--- conflicted
+++ resolved
@@ -87,59 +87,8 @@
           </tbody>
         </table>
 
-<<<<<<< HEAD
-    <table id="dataTable" class="table table-hover extra-line-height" cellpadding="0" cellspacing="0">
-      <thead>
-        <tr>
-          <th><span class="glyphicon glyphicon-map-marker" data-toggle="tooltip" title="Venue"></span></th>
-          <th>Aff</th>
-          <th>Neg</th>
-          <th>Adjudicators</th>
-        </tr>
-      </thead>
-      <tbody>
-      {% for debate in draw %}
-        <tr id="{{ debate.id }}" class="matchup">
-          <td>
-            {{ debate.venue }}
-          </td>
-          <td class="team-holder btn-holder aff-holder">
-            {% if debate.aff_team %}
-            <div id="team_{{ debate.aff_team.id }}" class="btn btn-block btn-default team">
-              <span>{{ debate.aff_team.short_name }} {% if debate.aff_team.division %}<em>(Div{{ debate.aff_team.division.name }})</em>{% endif %}</span>
-            </div>
-            {% endif %}
-          </td>
-          <td class="team-holder btn-holder neg-holder">
-            {% if debate.neg_team %}
-            <div id="team_{{ debate.neg_team.id }}" class="btn btn-block btn-default team">
-              <span>{{ debate.neg_team.short_name }} {% if debate.neg_team.division %}<em>(Div{{ debate.neg_team.division.name }})</em>{% endif %}</span>
-            </div>
-            {% endif %}
-          </td>
-          <td >
-            {% for type, adj in debate.adjudicators %}
-              {{ adj.name }}{% if type == 'C' and debate.adjudicators.is_panel %} (c){% elif type == 'T' %} (t){% endif %}{% if not forloop.last %},{% endif %}
-            {% endfor %}
-          </td>
-        </tr>
-      {% endfor %}
-      {% for debate in possible_debates %}
-        <tr id="" class="matchup">
-          <td></td>
-          <td class="team-holder aff-holder btn-holder">
-          </td>
-          <td class="team-holder neg-holder btn-holder">
-          </td>
-          <td></td>
-        </tr>
-      {% endfor %}
-    </table>
-  </div>
-=======
       </div>
     </div>
->>>>>>> c14aa606
 
   </div>
 </div>
