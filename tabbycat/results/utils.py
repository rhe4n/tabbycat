import logging
from itertools import combinations

from django.db.models import Count
from django.utils.translation import gettext as _
from django.utils.translation import gettext_lazy

from adjallocation.models import DebateAdjudicator
from draw.models import Debate
<<<<<<< HEAD
=======
from notifications.models import SentMessageRecord
from notifications.utils import TournamentEmailMessage
from options.utils import use_team_code_names
>>>>>>> 8e486d19
from tournaments.utils import get_side_name

logger = logging.getLogger(__name__)


def get_status_meta(debate):
    if debate.result_status == Debate.STATUS_NONE:
        return "x", "text-danger", 0, _("No Ballot")
    elif debate.result_status == Debate.STATUS_DRAFT:
        return "circle", "text-info", 2, _("Ballot is Unconfirmed")
    elif debate.result_status == Debate.STATUS_CONFIRMED:
        return "check", "text-success", 3, _("Ballot is Confirmed")
    elif debate.result_status == Debate.STATUS_POSTPONED:
        return "pause", "", 4, _("Debate was Postponed")
    else:
        raise ValueError('Debate has no discernable status')


def readable_ballotsub_result(ballotsub):
    """ Make a human-readable representation of a debate result """

    def format_dt(dt, t, use_codes):
        # Translators: e.g. "{Melbourne 1} as {OG}", "{Cape Town 1} as {CO}"
        return _("%(team_name)s as %(side_abbr)s") % {
            'team_name': dt.team.code_name if use_codes else dt.team.short_name,
            'side_abbr': dt.get_side_name(t, 'abbr')
        }

    t = ballotsub.debate.round.tournament
    team_scores = ballotsub.teamscore_set.all()
    use_codes = use_team_code_names(t, True)

    try:
        if t.pref('teams_in_debate') == 'two':
            winner = None
            loser = None
            for teamscore in team_scores:
                if teamscore.win:
                    winner = teamscore.debate_team
                else:
                    loser = teamscore.debate_team

            result_winner = _("%(winner)s (%(winner_side)s) won")
            result_winner = result_winner % {
                'winner': winner.team.code_name if use_codes else winner.team.short_name,
                'winner_side': winner.get_side_name(t, 'abbr'),
            }
            result = _("vs %(loser)s (%(loser_side)s)")
            result = result % {
                'loser': loser.team.code_name if use_codes else loser.team.short_name,
                'loser_side': loser.get_side_name(t, 'abbr'),
            }

        elif ballotsub.debate.round.is_break_round:
            advancing = []
            eliminated = []
            for teamscore in team_scores:
                if teamscore.win:
                    advancing.append(teamscore.debate_team)
                else:
                    eliminated.append(teamscore.debate_team)

            result_winner = _("Advancing: %(advancing_list)s<br>\n")
            result_winner = result_winner % {
                'advancing_list': ", ".join(format_dt(dt, t, use_codes) for dt in advancing)
            }
            result = _("Eliminated: %(eliminated_list)s")
            result = result % {
                'eliminated_list': ", ".join(format_dt(dt, t, use_codes) for dt in eliminated),
            }

        else:  # BP preliminary round
            ordered = [None] * 4
            for teamscore in team_scores:
                ordered[teamscore.points] = teamscore.debate_team

            result_winner = _("1st: %(first_team)s<br>\n")
            result_winner = result_winner % {'first_team':  format_dt(ordered[3], t, use_codes)}
            result = _("2nd: %(second_team)s<br>\n"
                       "3rd: %(third_team)s<br>\n"
                       "4th: %(fourth_team)s")
            result = result % {
                'second_team': format_dt(ordered[2], t, use_codes),
                'third_team':  format_dt(ordered[1], t, use_codes),
                'fourth_team': format_dt(ordered[0], t, use_codes),
            }

    except (IndexError, AttributeError):
        logger.warning("Error constructing latest result string", exc_info=True)
        if use_codes:
            matchup = ballotsub.debate.matchup_codes
        else:
            matchup = ballotsub.debate.matchup
        result_winner = _("Error with result for %(debate)s") % {'debate': matchup}
        result = ""

    return result_winner, result


def set_float_or_int(number, step_value):
    """Used to ensure the values sent through to the frontend <input> are
    either Ints or Floats such that the validation can handle them properly"""
    if step_value.is_integer():
        return int(number)
    else:
        return number


def get_result_status_stats(round):
    """Returns a dict where keys are result statuses of debates; values are the
    number of debates in the round with that status.

    There is also an additional key 'B' that denotes those with ballots checked
    in, but whose results are not entered."""

    # query looks like: [{'result_status': 'C', 'result_status__count': 8}, ...]
    query = round.debate_set.values('result_status').annotate(Count('result_status')).order_by()

    # The query doesn't return zeroes where appropriate - for statuses with no
    # debates, it just omits the item altogether. So initialize a dict:
    choices = [code for code, name in Debate.STATUS_CHOICES]
    stats = dict.fromkeys(choices, 0)
    for item in query:
        stats[item['result_status']] = item['result_status__count']

    return stats


def populate_identical_ballotsub_lists(ballotsubs):
    """Sets an attribute `identical_ballotsub_versions` on each BallotSubmission
    in `ballotsubs` to a list of version numbers of the other BallotSubmissions
    that are identical to it.

    Two ballot submissions are identical if they share the same debate, motion,
    speakers and all speaker scores."""

    from .prefetch import populate_results
    populate_results(ballotsubs)

    for ballotsub in ballotsubs:
        ballotsub.identical_ballotsub_versions = []

    for ballotsub1, ballotsub2 in combinations(ballotsubs, 2):
        if ballotsub1.result.identical(ballotsub2.result):
            ballotsub1.identical_ballotsub_versions.append(ballotsub2.version)
            ballotsub2.identical_ballotsub_versions.append(ballotsub1.version)

    for ballotsub in ballotsubs:
        ballotsub.identical_ballotsub_versions.sort()


_ORDINALS = {
    1: gettext_lazy("1st"),
    2: gettext_lazy("2nd"),
    3: gettext_lazy("3rd"),
    4: gettext_lazy("4th"),
    5: gettext_lazy("5th"),
    6: gettext_lazy("6th"),
    7: gettext_lazy("7th"),
    8: gettext_lazy("8th"),
}


_BP_POSITION_NAMES = [
    # Translators: Abbreviation for Prime Minister
    [gettext_lazy("PM"),
    # Translators: Abbreviation for Deputy Prime Minister
     gettext_lazy("DPM")],
    # Translators: Abbreviation for Leader of the Opposition
    [gettext_lazy("LO"),
    # Translators: Abbreviation for Deputy Leader of the Opposition
     gettext_lazy("DLO")],
    # Translators: Abbreviation for Member for the Government
    [gettext_lazy("MG"),
    # Translators: Abbreviation for Government Whip
     gettext_lazy("GW")],
    # Translators: Abbreviation for Member for the Opposition
    [gettext_lazy("MO"),
    # Translators: Abbreviation for Opposition Whip
     gettext_lazy("OW")]
]


def side_and_position_names(tournament):
    """Yields 2-tuples (side, positions), where position is a list of position
    names, all being translated human-readable names. This should eventually
    be extended to return an appropriate list for the tournament configuration.
    """
    sides = [get_side_name(tournament, side, 'full').title() for side in tournament.sides]

    if tournament.pref('teams_in_debate') == 'bp' \
            and tournament.last_substantive_position == 2 \
            and tournament.reply_position is None:

        for side, positions in zip(sides, _BP_POSITION_NAMES):
            yield side, positions

    else:
        for side in sides:
            positions = [_("Reply") if pos == tournament.reply_position
                else _ORDINALS[pos]
                for pos in tournament.positions]
<<<<<<< HEAD
            yield side, positions
=======
            yield side, positions


def send_ballot_receipt_emails_to_adjudicators(ballots, debate):

    messages = []

    round_name = _("%(tournament)s %(round)s @ %(room)s") % {'tournament': str(debate.round.tournament),
                                                             'round': debate.round.name, 'room': debate.venue.name}
    subject = Template(debate.round.tournament.pref('ballot_email_subject'))
    message = Template(debate.round.tournament.pref('ballot_email_message'))

    context = {'DEBATE': round_name}
    use_codes = use_team_code_names(debate.round.tournament, False)

    for ballot in ballots:
        if 'adjudicator' in ballot:
            judge = ballot['adjudicator']
        else:
            judge = debate.debateadjudicator_set.get(type=DebateAdjudicator.TYPE_CHAIR).adjudicator

        if judge.email is None:
            continue

        scores = ""
        for team in ballot['teams']:

            team_name = team['team'].code_name if use_codes else team['team'].short_name
            scores += _("(%(side)s) %(team)s\n") % {'side': team['side'], 'team': team_name}

            for speaker in team['speakers']:
                scores += _("- %(debater)s: %(score)s\n") % {'debater': speaker['speaker'], 'score': speaker['score']}

        context['USER'] = judge.name
        context['SCORES'] = scores

        messages.append(TournamentEmailMessage(subject, message, debate.round.tournament, debate.round, SentMessageRecord.EVENT_TYPE_BALLOT_CONFIRMED, judge, context))

    try:
        get_connection().send_messages(messages)
    except SMTPException:
        logger.exception("Failed to send ballot receipt e-mails")
        raise
    except ConnectionError:
        logger.exception("Connection error sending ballot receipt e-mails")
        raise
    else:
        SentMessageRecord.objects.bulk_create([message.as_sent_record() for message in messages])
>>>>>>> 8e486d19
<|MERGE_RESOLUTION|>--- conflicted
+++ resolved
@@ -5,14 +5,8 @@
 from django.utils.translation import gettext as _
 from django.utils.translation import gettext_lazy
 
-from adjallocation.models import DebateAdjudicator
 from draw.models import Debate
-<<<<<<< HEAD
-=======
-from notifications.models import SentMessageRecord
-from notifications.utils import TournamentEmailMessage
 from options.utils import use_team_code_names
->>>>>>> 8e486d19
 from tournaments.utils import get_side_name
 
 logger = logging.getLogger(__name__)
@@ -215,55 +209,4 @@
             positions = [_("Reply") if pos == tournament.reply_position
                 else _ORDINALS[pos]
                 for pos in tournament.positions]
-<<<<<<< HEAD
-            yield side, positions
-=======
-            yield side, positions
-
-
-def send_ballot_receipt_emails_to_adjudicators(ballots, debate):
-
-    messages = []
-
-    round_name = _("%(tournament)s %(round)s @ %(room)s") % {'tournament': str(debate.round.tournament),
-                                                             'round': debate.round.name, 'room': debate.venue.name}
-    subject = Template(debate.round.tournament.pref('ballot_email_subject'))
-    message = Template(debate.round.tournament.pref('ballot_email_message'))
-
-    context = {'DEBATE': round_name}
-    use_codes = use_team_code_names(debate.round.tournament, False)
-
-    for ballot in ballots:
-        if 'adjudicator' in ballot:
-            judge = ballot['adjudicator']
-        else:
-            judge = debate.debateadjudicator_set.get(type=DebateAdjudicator.TYPE_CHAIR).adjudicator
-
-        if judge.email is None:
-            continue
-
-        scores = ""
-        for team in ballot['teams']:
-
-            team_name = team['team'].code_name if use_codes else team['team'].short_name
-            scores += _("(%(side)s) %(team)s\n") % {'side': team['side'], 'team': team_name}
-
-            for speaker in team['speakers']:
-                scores += _("- %(debater)s: %(score)s\n") % {'debater': speaker['speaker'], 'score': speaker['score']}
-
-        context['USER'] = judge.name
-        context['SCORES'] = scores
-
-        messages.append(TournamentEmailMessage(subject, message, debate.round.tournament, debate.round, SentMessageRecord.EVENT_TYPE_BALLOT_CONFIRMED, judge, context))
-
-    try:
-        get_connection().send_messages(messages)
-    except SMTPException:
-        logger.exception("Failed to send ballot receipt e-mails")
-        raise
-    except ConnectionError:
-        logger.exception("Connection error sending ballot receipt e-mails")
-        raise
-    else:
-        SentMessageRecord.objects.bulk_create([message.as_sent_record() for message in messages])
->>>>>>> 8e486d19
+            yield side, positions