--- conflicted
+++ resolved
@@ -11,15 +11,9 @@
 {% endblock %}
 
 {% block page-subnav-actions %}
-<<<<<<< HEAD
   {% if round.is_current %}
-    <a class="btn {% if stats.none == 0 and stats.draft == 0  %}btn-outline-success{% else %}btn-danger disabled{% endif %} " href="{% roundurl 'tournament-complete-round-check' %}">
+    <a class="btn {% if incomplete_ballots == 0  %}btn-outline-success{% else %}btn-danger disabled{% endif %} " href="{% roundurl 'tournament-complete-round-check' %}">
       {% trans "Complete Round" %} <i data-feather="chevron-right"></i>
-=======
-  {% if show_advance_button %}
-    <a class="btn {% if incomplete_ballots == 0  %}btn-outline-success{% else %}btn-danger disabled{% endif %} " href="{% roundurl 'tournament-advance-round-check' %}">
-      {% trans "Advance to Next Round" %} <i data-feather="chevron-right"></i>
->>>>>>> f7b6814d
     </a>
   {% else %}
     <div class="hidden"></div><!-- Just keeps the spacing consistent -->
