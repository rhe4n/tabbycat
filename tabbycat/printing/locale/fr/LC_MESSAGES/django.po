--- conflicted
+++ resolved
@@ -3,17 +3,10 @@
 "Project-Id-Version: tabbycat\n"
 "Report-Msgid-Bugs-To: \n"
 "POT-Creation-Date: 2019-07-21 05:14-0700\n"
-<<<<<<< HEAD
-"PO-Revision-Date: 2018-11-01 22:37-0400\n"
-"Last-Translator: Étienne Beaulé <beauleetienne0@gmail.com>\n"
-"Language-Team: French (https://www.transifex.com/tabbycat/teams/80723/fr/)\n"
-"Language: fr\n"
-=======
 "PO-Revision-Date: 2019-07-26 18:06\n"
 "Last-Translator: philip_tc\n"
 "Language-Team: French\n"
 "Language: fr_FR\n"
->>>>>>> b4fb6dfe
 "MIME-Version: 1.0\n"
 "Content-Type: text/plain; charset=UTF-8\n"
 "Content-Transfer-Encoding: 8bit\n"
@@ -185,29 +178,6 @@
 msgstr "<strong>Négative</strong> : %(team)s"
 
 #: printing/templates/scoresheet_list.html:7
-<<<<<<< HEAD
-#, fuzzy
-#| msgid "Printable %(sheet)s URLs"
-msgid "Printable Scoresheets"
-msgstr "URLs de %(sheet)s imprimables"
-
-#: printing/templates/scoresheet_list.html:8
-#, fuzzy, python-format
-#| msgid "Printable Scoresheets for %(round_name)s"
-msgid "for %(round_name)s"
-msgstr "feuilles imprimables pour %(round_name)s"
-
-#: printing/templates/scoresheet_list.html:14
-msgid "Edit Motion(s)"
-msgstr ""
-
-#: printing/templates/scoresheet_list.html:32
-msgid ""
-"There are no scoresheets available — perhaps the round has not been drawn?"
-msgstr ""
-"Il n’y a aucune feuilles de note disponible — la joute n’a-t-elle pas encore "
-"de tirage ?"
-=======
 msgid "Printable Scoresheets"
 msgstr "Bulletins Imprimables"
 
@@ -254,42 +224,6 @@
 #: printing/templates/scoresheet_list.html:95
 msgid "Speeches are x minutes, the speaker score range is from x to x. You have x minutes to form an adjudication."
 msgstr "Les discours sont de x minutes, l'étendu des scores d'orateur est de x à x. Vous avez x minutes pour le jugement."
->>>>>>> b4fb6dfe
-
-#: printing/templates/scoresheet_list.html:39
-msgid "Edit Ballot Motions"
-msgstr ""
-
-#: printing/templates/scoresheet_list.html:41
-msgid "&times;"
-msgstr ""
-
-#: printing/templates/scoresheet_list.html:46
-msgid ""
-"\n"
-"              Editing motions here will not save them permanently — it will "
-"only\n"
-"              update the text used in the printed ballots below. This can be "
-"useful if using\n"
-"              placeholder motions (to ensure confidentiality) in Tabbycat, "
-"but you still want to print\n"
-"              ballots with correct motions.\n"
-"              "
-msgstr ""
-
-#: printing/templates/scoresheet_list.html:54
-msgid "Motion"
-msgstr ""
-
-#: printing/templates/scoresheet_list.html:58
-msgid "Changes to motions will update in the displayed ballots automatically"
-msgstr ""
-
-#: printing/templates/scoresheet_list.html:95
-msgid ""
-"Speeches are x minutes, the speaker score range is from x to x. You have x "
-"minutes to form an adjudication."
-msgstr ""
 
 #: printing/views.py:95
 msgid "Overall Score"
@@ -302,9 +236,3 @@
 #: printing/views.py:135 printing/views.py:139
 msgid "Team"
 msgstr "Équipe"
-<<<<<<< HEAD
-
-#~ msgid "Scoresheets"
-#~ msgstr "feuilles de note"
-=======
->>>>>>> b4fb6dfe
