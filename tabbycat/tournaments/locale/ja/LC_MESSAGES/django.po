--- conflicted
+++ resolved
@@ -1,29 +1,12 @@
-<<<<<<< HEAD
-# Tabbycat translations, tournaments module
-# Copyright (C) 2018 Tabbycat developers and translators
-# This file is distributed under the same license as the Tabbycat package.
-# Chuan-Zheng Lee <czlee@stanford.edu>, 2018
-#
-#, fuzzy
-=======
->>>>>>> b4fb6dfe
 msgid ""
 msgstr ""
 "Project-Id-Version: tabbycat\n"
 "Report-Msgid-Bugs-To: \n"
 "POT-Creation-Date: 2019-07-21 05:14-0700\n"
-<<<<<<< HEAD
-"PO-Revision-Date: YEAR-MO-DA HO:MI+ZONE\n"
-"Last-Translator: Kouji Imai <beatitudo263019@gmail.com>, 2018\n"
-"Language-Team: Japanese (https://www.transifex.com/tabbycat-jp/teams/86216/"
-"ja/)\n"
-"Language: ja\n"
-=======
 "PO-Revision-Date: 2019-08-11 12:34\n"
 "Last-Translator: philip_tc\n"
 "Language-Team: Japanese\n"
 "Language: ja_JP\n"
->>>>>>> b4fb6dfe
 "MIME-Version: 1.0\n"
 "Content-Type: text/plain; charset=UTF-8\n"
 "Content-Transfer-Encoding: 8bit\n"
@@ -79,89 +62,6 @@
 msgstr ""
 
 #: tournaments/forms.py:91
-<<<<<<< HEAD
-msgid ""
-"Show non-sensitive information on the public-facing side of this site, like "
-"draws (once released) and the motions of previous rounds"
-msgstr ""
-
-#: tournaments/forms.py:97
-msgid ""
-"<strong>Tabulation:</strong> [list tabulation staff here]<br /"
-"><strong>Organisation:</strong> [list organising committee members here]<br /"
-"><strong>Adjudication:</strong> [list chief adjudicators here]"
-msgstr ""
-
-#: tournaments/forms.py:191
-#, fuzzy
-#| msgid "Number of preliminary rounds"
-msgid "Current preliminary round"
-msgstr "予選ラウンド数"
-
-#: tournaments/forms.py:192
-msgid "All preliminary rounds have been completed"
-msgstr ""
-
-#: tournaments/forms.py:204
-#, python-format
-msgid ""
-"Current elimination round in <strong>%(category)s</strong> <em>(only if all "
-"preliminary rounds have been completed)</em>"
-msgstr ""
-
-#: tournaments/forms.py:210
-#, python-format
-msgid "All elimination rounds in %(category)s have been completed"
-msgstr ""
-
-#: tournaments/forms.py:222
-msgid "If the current round is a preliminary round, this field must be blank."
-msgstr ""
-
-#: tournaments/forms.py:228
-msgid "If all preliminary rounds have been completed, this field is required."
-msgstr ""
-
-#: tournaments/mixins.py:112
-#, fuzzy, python-format
-#| msgid ""
-#| "You've been redirected to this page because of a problem with how teams "
-#| "are assigned to sides in a debate."
-msgid ""
-"You've been redirected to this page because tournament %(tournament_name)s "
-"has no rounds.Please create some before returning to the admin site"
-msgstr ""
-"どのようにチームにサイドを振り分けるかの問題があるためこのページへリダイレク"
-"トされました。"
-
-#: tournaments/mixins.py:120
-#, fuzzy, python-format
-#| msgid ""
-#| "There's a problem with the data for the tournament %(tournament_name)s. "
-#| "Please contact a tab director and ask them to set its current round."
-msgid ""
-"There's a problem with the data for the tournament %(tournament_name)s. "
-"Please contact a tab director and ask them to investigate."
-msgstr ""
-"%(tournament_name)s　のデータに不具合があります。タブディレクターに連絡を取っ"
-"て、現在のラウンドに設定することを尋ねてください。"
-
-#: tournaments/mixins.py:132
-msgid ""
-"You've been redirected to this page because of a problem with how teams are "
-"assigned to sides in a debate."
-msgstr ""
-"どのようにチームにサイドを振り分けるかの問題があるためこのページへリダイレク"
-"トされました。"
-
-#: tournaments/mixins.py:139
-msgid ""
-"There's a problem with how teams are assigned to sides in a debate. The tab "
-"director will need to resolve this issue."
-msgstr ""
-"サイドの決め方に問題があります。タブディレクターはこの問題を解決する必要があ"
-"ります。"
-=======
 msgid "Show non-sensitive information on the public-facing side of this site, like draws (once released) and the motions of previous rounds"
 msgstr ""
 
@@ -212,7 +112,6 @@
 #: tournaments/mixins.py:139
 msgid "There's a problem with how teams are assigned to sides in a debate. The tab director will need to resolve this issue."
 msgstr "サイドの決め方に問題があります。タブディレクターはこの問題を解決する必要があります。"
->>>>>>> b4fb6dfe
 
 #: tournaments/mixins.py:234
 #, python-format
@@ -224,13 +123,7 @@
 msgstr ""
 
 #: tournaments/models.py:26
-<<<<<<< HEAD
-msgid ""
-"You can't use this as a tournament slug, because it's reserved for a "
-"Tabbycat system URL. Please try another one."
-=======
 msgid "You can't use this as a tournament slug, because it's reserved for a Tabbycat system URL. Please try another one."
->>>>>>> b4fb6dfe
 msgstr ""
 
 #: tournaments/models.py:33 tournaments/models.py:331
@@ -238,12 +131,7 @@
 msgstr ""
 
 #: tournaments/models.py:34
-<<<<<<< HEAD
-msgid ""
-"The full name, e.g. \"Australasian Intervarsity Debating Championships 2016\""
-=======
 msgid "The full name, e.g. \"Australasian Intervarsity Debating Championships 2016\""
->>>>>>> b4fb6dfe
 msgstr ""
 
 #: tournaments/models.py:36
@@ -259,13 +147,7 @@
 msgstr ""
 
 #: tournaments/models.py:40
-<<<<<<< HEAD
-msgid ""
-"A number that determines the relative order in which tournaments are "
-"displayed on the homepage."
-=======
 msgid "A number that determines the relative order in which tournaments are displayed on the homepage."
->>>>>>> b4fb6dfe
 msgstr ""
 
 #: tournaments/models.py:42
@@ -273,12 +155,7 @@
 msgstr ""
 
 #: tournaments/models.py:43
-<<<<<<< HEAD
-msgid ""
-"The sub-URL of the tournament, cannot have spaces, e.g. \"australs2016\""
-=======
 msgid "The sub-URL of the tournament, cannot have spaces, e.g. \"australs2016\""
->>>>>>> b4fb6dfe
 msgstr "大会のsub-URLには空白を入れないでください。例:'australs2016'"
 
 #: tournaments/models.py:44
@@ -336,10 +213,7 @@
 msgstr ""
 
 #: tournaments/models.py:326
-<<<<<<< HEAD
-msgid ""
-"A number that determines the order of the round, should count consecutively "
-"from 1 for the first round"
+msgid "A number that determines the order of the round, should count consecutively from 1 for the first round"
 msgstr ""
 
 #: tournaments/models.py:328
@@ -347,20 +221,7 @@
 msgstr ""
 
 #: tournaments/models.py:329
-msgid ""
-"True if the round is over, which normally means all results have been "
-"entered and confirmed"
-=======
-msgid "A number that determines the order of the round, should count consecutively from 1 for the first round"
-msgstr ""
-
-#: tournaments/models.py:328
-msgid "completed"
-msgstr ""
-
-#: tournaments/models.py:329
 msgid "True if the round is over, which normally means all results have been entered and confirmed"
->>>>>>> b4fb6dfe
 msgstr ""
 
 #: tournaments/models.py:331
@@ -422,13 +283,7 @@
 msgstr "サイレントラウンド"
 
 #: tournaments/models.py:355
-<<<<<<< HEAD
-msgid ""
-"If marked silent, information about this round (such as its results) will "
-"not be shown publicly."
-=======
 msgid "If marked silent, information about this round (such as its results) will not be shown publicly."
->>>>>>> b4fb6dfe
 msgstr ""
 
 #: tournaments/models.py:357
@@ -436,13 +291,7 @@
 msgstr ""
 
 #: tournaments/models.py:358
-<<<<<<< HEAD
-msgid ""
-"Whether motions will appear on the public website, assuming that feature is "
-"turned on"
-=======
 msgid "Whether motions will appear on the public website, assuming that feature is turned on"
->>>>>>> b4fb6dfe
 msgstr ""
 
 #: tournaments/models.py:359
@@ -458,23 +307,11 @@
 msgstr ""
 
 #: tournaments/models.py:376
-<<<<<<< HEAD
-msgid ""
-"A round in the elimination stage must have its draw type set to \"Elimination"
-"\"."
-msgstr ""
-
-#: tournaments/models.py:379
-msgid ""
-"A round in the preliminary stage cannot have its draw type set to "
-"\"Elimination\"."
-=======
 msgid "A round in the elimination stage must have its draw type set to \"Elimination\"."
 msgstr ""
 
 #: tournaments/models.py:379
 msgid "A round in the preliminary stage cannot have its draw type set to \"Elimination\"."
->>>>>>> b4fb6dfe
 msgstr ""
 
 #: tournaments/models.py:384
@@ -542,17 +379,7 @@
 
 #: tournaments/templates/create_tournament.html:15
 #, python-format
-<<<<<<< HEAD
-msgid ""
-"Tabbycat is free to use for non-profit and non-fundraising tournaments "
-"(although donations are encouraged). If your tournament is run for profit or "
-"for fundraising, please note that there is a <a href=\"%(donations_url)s"
-"\">required payment</a>. For more details, see the <a href=\"http://tabbycat."
-"readthedocs.io/en/stable/about/licence.html\"> Tabbycat licence agreement</"
-"a>."
-=======
 msgid "Tabbycat is free to use for non-profit and non-fundraising tournaments (although donations are encouraged). If your tournament is run for profit or for fundraising, please note that there is a <a href=\"%(donations_url)s\">required payment</a>. For more details, see the <a href=\"http://tabbycat.readthedocs.io/en/stable/about/licence.html\"> Tabbycat licence agreement</a>."
->>>>>>> b4fb6dfe
 msgstr ""
 
 #: tournaments/templates/create_tournament.html:27
@@ -560,15 +387,7 @@
 msgstr ""
 
 #: tournaments/templates/create_tournament.html:28
-<<<<<<< HEAD
-msgid ""
-"If you're learning or playing around with Tabbycat, it's easiest to create a "
-"demo tournament that is prepopulated with a fake (but typical) set of teams, "
-"adjudicators, venues, and the like. You can then delete this demo tournament "
-"later on, or deploy a new instance for your real tournament."
-=======
 msgid "If you're learning or playing around with Tabbycat, it's easiest to create a demo tournament that is prepopulated with a fake (but typical) set of teams, adjudicators, venues, and the like. You can then delete this demo tournament later on, or deploy a new instance for your real tournament."
->>>>>>> b4fb6dfe
 msgstr ""
 
 #: tournaments/templates/create_tournament.html:42
@@ -577,13 +396,7 @@
 msgstr ""
 
 #: tournaments/templates/create_tournament.html:49
-<<<<<<< HEAD
-msgid ""
-"You already have a tournament set up using this data set. Reloading the data "
-"will delete <strong>all data</strong> from that tourament."
-=======
 msgid "You already have a tournament set up using this data set. Reloading the data will delete <strong>all data</strong> from that tourament."
->>>>>>> b4fb6dfe
 msgstr ""
 
 #: tournaments/templates/create_tournament.html:69
@@ -610,42 +423,16 @@
 msgstr ""
 
 #: tournaments/templates/donations.html:24
-<<<<<<< HEAD
-msgid ""
-"We suggest that tournaments budget for a donation of A$1 (Australian dollar) "
-"per team. For tournaments run for fundraising or for profit, whether partly "
-"or solely, this payment is <strong>required</strong> and your licence to use "
-"Tabbycat is conditional upon it. General donations from individuals or "
-"organisations are of course also much appreciated."
-=======
 msgid "We suggest that tournaments budget for a donation of A$1 (Australian dollar) per team. For tournaments run for fundraising or for profit, whether partly or solely, this payment is <strong>required</strong> and your licence to use Tabbycat is conditional upon it. General donations from individuals or organisations are of course also much appreciated."
->>>>>>> b4fb6dfe
 msgstr ""
 
 #: tournaments/templates/donations.html:34
 #, python-format
-<<<<<<< HEAD
-msgid ""
-"Our suggested donation from %(tournament)s, based on its size, is <strong>A$"
-"%(nteams)s</strong>. The easiest way to donate is <a href=\"http://PayPal.Me/"
-"tabbycatproject/%(nteams)saud\">via Paypal</a>, but please don’t hesitate to "
-"<a href=\"http://tabbycat.readthedocs.io/en/stable/about/support.html#email"
-"\">email us</a> if other methods would work better for you. Also, feel free "
-"to get in touch if you require an invoice or receipt for the payment."
-msgstr ""
-
-#: tournaments/templates/donations.html:46
-msgid ""
-"The easiest way to donate is <a href=\"http://PayPal.Me/tabbycatproject/0aud"
-"\">via Paypal</a>. Please <a href=\"http://tabbycat.readthedocs.io/en/stable/"
-"about/support.html\">contact us</a> if you require other options."
-=======
 msgid "Our suggested donation from %(tournament)s, based on its size, is <strong>A$%(nteams)s</strong>. The easiest way to donate is <a href=\"http://PayPal.Me/tabbycatproject/%(nteams)saud\">via Paypal</a>, but please don’t hesitate to <a href=\"http://tabbycat.readthedocs.io/en/stable/about/support.html#email\">email us</a> if other methods would work better for you. Also, feel free to get in touch if you require an invoice or receipt for the payment."
 msgstr ""
 
 #: tournaments/templates/donations.html:46
 msgid "The easiest way to donate is <a href=\"http://PayPal.Me/tabbycatproject/0aud\">via Paypal</a>. Please <a href=\"http://tabbycat.readthedocs.io/en/stable/about/support.html\">contact us</a> if you require other options."
->>>>>>> b4fb6dfe
 msgstr ""
 
 #: tournaments/templates/fix_debate_teams.html:6
@@ -667,15 +454,7 @@
 
 #. Translators: This is in a list of instructions.
 #: tournaments/templates/fix_debate_teams.html:39
-<<<<<<< HEAD
-msgid ""
-"Ensure that every <strong>side</strong> that should be present in the debate "
-"is present and has a <strong>team</strong> assigned. If a team is missing, "
-"find an empty row and use the magnifying glass to select a team. Then set "
-"the new team's <strong>side</strong> accordingly."
-=======
 msgid "Ensure that every <strong>side</strong> that should be present in the debate is present and has a <strong>team</strong> assigned. If a team is missing, find an empty row and use the magnifying glass to select a team. Then set the new team's <strong>side</strong> accordingly."
->>>>>>> b4fb6dfe
 msgstr ""
 
 #. Translators: This is in a list of instructions.
@@ -783,15 +562,8 @@
 msgstr "%(round_name)sのアロケーション"
 
 #: tournaments/templates/public_tournament_index.html:101
-<<<<<<< HEAD
-#, fuzzy
-#| msgid "Draw for %(round_name)s"
 msgid "Draws for Current Rounds"
-msgstr "%(round_name)sのアロケーション"
-=======
-msgid "Draws for Current Rounds"
-msgstr ""
->>>>>>> b4fb6dfe
+msgstr ""
 
 #: tournaments/templates/public_tournament_index.html:106
 #, python-format
@@ -800,21 +572,12 @@
 
 #: tournaments/templates/public_tournament_index.html:110
 msgid "The draw for the next round has yet to be released"
-<<<<<<< HEAD
-msgstr ""
-
-#: tournaments/templates/public_tournament_index.html:117
-msgid "Check-Ins"
-msgstr ""
-
-=======
 msgstr ""
 
 #: tournaments/templates/public_tournament_index.html:117
 msgid "Check-Ins"
 msgstr "チェックイン"
 
->>>>>>> b4fb6dfe
 #: tournaments/templates/public_tournament_index.html:123
 msgid "Results"
 msgstr "結果"
@@ -842,11 +605,7 @@
 
 #: tournaments/templates/public_tournament_index.html:169
 msgid "Diversity"
-<<<<<<< HEAD
-msgstr ""
-=======
 msgstr "ダイバーシティ"
->>>>>>> b4fb6dfe
 
 #: tournaments/templates/public_tournament_index.html:175
 msgid "Participants"
@@ -903,11 +662,9 @@
 msgstr ""
 
 #: tournaments/templates/round_complete_check.html:34
-<<<<<<< HEAD
-#, fuzzy, python-format
-#| msgid "Draw for %(round_name)s"
+#, python-format
 msgid "Mark %(round_name)s as Completed"
-msgstr "%(round_name)sのアロケーション"
+msgstr ""
 
 #: tournaments/templates/round_complete_check.html:41
 #, python-format
@@ -915,50 +672,11 @@
 msgstr ""
 
 #: tournaments/templates/round_complete_check.html:50
-#, fuzzy, python-format
-#| msgid "Draw for %(round_name)s"
+#, python-format
 msgid "Go to %(round_name)s"
-msgstr "%(round_name)sのアロケーション"
+msgstr ""
 
 #: tournaments/templates/round_complete_check.html:62
-#, python-format
-msgid "%(round_name)s has already been marked as completed!"
-msgstr ""
-
-#: tournaments/templates/round_complete_check.html:67
-#, python-format
-msgid ""
-"The following prior round has not yet been completed: "
-"%(prior_rounds_not_completed)s. You should complete it before marking this "
-"round as completed."
-msgid_plural ""
-"The following prior rounds have not yet been completed: "
-"%(prior_rounds_not_completed)s. You should complete those before marking "
-"this round as completed."
-msgstr[0] ""
-
-#: tournaments/templates/round_complete_check.html:77
-=======
-#, python-format
-msgid "Mark %(round_name)s as Completed"
-msgstr ""
-
-#: tournaments/templates/round_complete_check.html:41
-#, python-format
-msgid "Mark %(round_name)s as Completed Anyway"
-msgstr ""
-
-#: tournaments/templates/round_complete_check.html:50
->>>>>>> b4fb6dfe
-#, python-format
-msgid "Go to %(round_name)s"
-msgstr ""
-
-<<<<<<< HEAD
-#: tournaments/templates/round_complete_check.html:83
-=======
-#: tournaments/templates/round_complete_check.html:62
->>>>>>> b4fb6dfe
 #, python-format
 msgid "%(round_name)s has already been marked as completed!"
 msgstr ""
@@ -969,25 +687,6 @@
 msgid_plural "The following prior rounds have not yet been completed: %(prior_rounds_not_completed)s. You should complete those before marking this round as completed."
 msgstr[0] ""
 
-<<<<<<< HEAD
-#: tournaments/templates/round_complete_check.html:98
-#, python-format
-msgid ""
-"The \"show public results\" setting is on and this round is marked as a "
-"<strong>silent</strong> round, so results will <strong>not</strong> show on "
-"the public page when you mark it as completed. You can mark or unmark rounds "
-"as silent in the <a href=\"%(round_changelist_url)s\">Edit Database area</a>."
-msgstr ""
-
-#: tournaments/templates/round_complete_check.html:106
-#, python-format
-msgid ""
-"The \"show public results\" setting is on and this round is <strong>not</"
-"strong> marked as a silent round so the <strong>results <u>will</u> show on "
-"the public page</strong> when you mark it as completed. You can mark or "
-"unmark rounds as silent in the <a href=\"%(round_changelist_url)s\">Edit "
-"Database area</a>."
-=======
 #: tournaments/templates/round_complete_check.html:77
 #, python-format
 msgid "All ballots from %(round_name)s are confirmed. You should be good to go!"
@@ -1007,7 +706,6 @@
 #: tournaments/templates/round_complete_check.html:106
 #, python-format
 msgid "The \"show public results\" setting is on and this round is <strong>not</strong> marked as a silent round so the <strong>results <u>will</u> show on the public page</strong> when you mark it as completed. You can mark or unmark rounds as silent in the <a href=\"%(round_changelist_url)s\">Edit Database area</a>."
->>>>>>> b4fb6dfe
 msgstr ""
 
 #: tournaments/templates/set_current_round.html:5
@@ -1022,14 +720,7 @@
 
 #: tournaments/templates/set_current_round.html:33
 #, python-format
-<<<<<<< HEAD
-msgid ""
-"No round is currently set. In order for Tabbycat to work, please set the "
-"<strong>current round</strong> of the tournament <strong>"
-"%(tournament_name)s</strong>."
-=======
 msgid "No round is currently set. In order for Tabbycat to work, please set the <strong>current round</strong> of the tournament <strong>%(tournament_name)s</strong>."
->>>>>>> b4fb6dfe
 msgstr ""
 
 #: tournaments/templates/set_current_round.html:42
@@ -1062,13 +753,7 @@
 msgstr ""
 
 #: tournaments/templates/site_index.html:51
-<<<<<<< HEAD
-msgid ""
-"It looks like there aren't any tournaments on this site. Would you like to "
-"create one?"
-=======
 msgid "It looks like there aren't any tournaments on this site. Would you like to create one?"
->>>>>>> b4fb6dfe
 msgstr ""
 
 #: tournaments/templates/site_index.html:59
@@ -1115,18 +800,7 @@
 
 #: tournaments/templates/tournament_index.html:8
 #, python-format
-<<<<<<< HEAD
-msgid ""
-"We hope you've enjoyed using Tabbycat for your tournament. We would "
-"appreciate if you would make a donation to the project in order to support "
-"its ongoing development and maintenance. For a tournament of this size, we "
-"suggest a donation of <strong>$%(amount)s</strong>. Note that if your "
-"tournament is run for profit, or for fundraising, making this payment is a "
-"mandatory condition of Tabbycat's software license. <a href=\"%(url)s"
-"\">Learn more about donating.</a>"
-=======
 msgid "We hope you've enjoyed using Tabbycat for your tournament. We would appreciate if you would make a donation to the project in order to support its ongoing development and maintenance. For a tournament of this size, we suggest a donation of <strong>$%(amount)s</strong>. Note that if your tournament is run for profit, or for fundraising, making this payment is a mandatory condition of Tabbycat's software license. <a href=\"%(url)s\">Learn more about donating.</a>"
->>>>>>> b4fb6dfe
 msgstr ""
 
 #: tournaments/templates/tournament_index.html:24
@@ -1140,15 +814,7 @@
 #. Translators: The documentation where the link goes to is in English; translations should mention this with "(in English)" after the link.
 #: tournaments/templates/tournament_index.html:33
 #, python-format
-<<<<<<< HEAD
-msgid ""
-"For more information, please consult our <a href=\"https://tabbycat."
-"readthedocs.io/en/%(readthedocs_version)s/use/importing-data.html\" class="
-"\"alert-link\" target=\"_blank\"> documentation on importing initial data</"
-"a>."
-=======
 msgid "For more information, please consult our <a href=\"https://tabbycat.readthedocs.io/en/%(readthedocs_version)s/use/importing-data.html\" class=\"alert-link\" target=\"_blank\"> documentation on importing initial data</a>."
->>>>>>> b4fb6dfe
 msgstr ""
 
 #: tournaments/templates/tournament_index.html:43
@@ -1406,58 +1072,27 @@
 
 #: tournaments/views.py:146
 #, python-format
-<<<<<<< HEAD
-msgid ""
-"%(round)s has been marked as completed. All rounds are now completed, so "
-"you're done with the tournament! Congratulations!"
-=======
 msgid "%(round)s has been marked as completed. All rounds are now completed, so you're done with the tournament! Congratulations!"
->>>>>>> b4fb6dfe
 msgstr ""
 
 #: tournaments/views.py:152
 #, python-format
-<<<<<<< HEAD
-msgid ""
-"%(round)s has been marked as completed. That's the last round in that "
-"sequence! Going back to the first round that hasn't been marked as completed."
-=======
 msgid "%(round)s has been marked as completed. That's the last round in that sequence! Going back to the first round that hasn't been marked as completed."
->>>>>>> b4fb6dfe
 msgstr ""
 
 #: tournaments/views.py:165
 #, python-format
-<<<<<<< HEAD
-msgid ""
-"%(round)s has been marked as completed. You've made it to the end of the "
-"preliminary rounds! Congratulations! The next step is to generate the break."
-=======
 msgid "%(round)s has been marked as completed. You've made it to the end of the preliminary rounds! Congratulations! The next step is to generate the break."
->>>>>>> b4fb6dfe
 msgstr ""
 
 #: tournaments/views.py:171
 #, python-format
-<<<<<<< HEAD
-msgid ""
-"%(round)s has been marked as completed. That was the last preliminary round, "
-"but one or more preliminary rounds are still not completed. Going back to "
-"the first incomplete preliminary round."
-=======
 msgid "%(round)s has been marked as completed. That was the last preliminary round, but one or more preliminary rounds are still not completed. Going back to the first incomplete preliminary round."
->>>>>>> b4fb6dfe
 msgstr ""
 
 #: tournaments/views.py:179
 #, python-format
-<<<<<<< HEAD
-msgid ""
-"%(this_round)s has been marked as completed. Moving on to %(next_round)s! "
-"Woohoo! Keep it up!"
-=======
 msgid "%(this_round)s has been marked as completed. Moving on to %(next_round)s! Woohoo! Keep it up!"
->>>>>>> b4fb6dfe
 msgstr ""
 
 #: tournaments/views.py:231
@@ -1471,14 +1106,3 @@
 #: tournaments/views.py:233
 msgid "88-team BP dataset"
 msgstr "88チーム BPスタイル データセット"
-<<<<<<< HEAD
-
-#~ msgid "current round"
-#~ msgstr "現在のラウンド"
-
-#~ msgid ""
-#~ "Whoops! Could not advance round, because there's no round after this "
-#~ "round!"
-#~ msgstr "あちゃー、次のラウンドはないから進めないよ！"
-=======
->>>>>>> b4fb6dfe
