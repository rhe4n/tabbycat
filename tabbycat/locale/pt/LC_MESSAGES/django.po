--- conflicted
+++ resolved
@@ -1,28 +1,12 @@
-<<<<<<< HEAD
-# Tabbycat translations, base directory
-# Copyright (C) 2018 Tabbycat developers and translators
-# This file is distributed under the same license as the Tabbycat package.
-# Chuan-Zheng Lee <czlee@stanford.edu>, 2018
-#
-#, fuzzy
-=======
->>>>>>> b4fb6dfe
 msgid ""
 msgstr ""
 "Project-Id-Version: tabbycat\n"
 "Report-Msgid-Bugs-To: \n"
 "POT-Creation-Date: 2019-07-21 05:14-0700\n"
-<<<<<<< HEAD
-"PO-Revision-Date: YEAR-MO-DA HO:MI+ZONE\n"
-"Language-Team: Portuguese (https://www.transifex.com/tabbycat-jp/teams/86216/"
-"pt/)\n"
-"Language: pt\n"
-=======
 "PO-Revision-Date: 2019-08-05 02:30\n"
 "Last-Translator: philip_tc\n"
 "Language-Team: Portuguese\n"
 "Language: pt_PT\n"
->>>>>>> b4fb6dfe
 "MIME-Version: 1.0\n"
 "Content-Type: text/plain; charset=UTF-8\n"
 "Content-Transfer-Encoding: 8bit\n"
@@ -139,31 +123,6 @@
 msgstr ""
 
 #: checkins/templates/checkin_printables.html:10
-<<<<<<< HEAD
-msgid ""
-"Each of the barcodes below is also an image file that can be download "
-"individually. If you want to download them all at once try using a 'bulk "
-"downloader' extension/plugin for your browser, such as <a href=\"https://"
-"chrome.google.com/webstore/detail/svg-export/"
-"naeaaedieihlkmdajjefioajbbdbdjgp?hl=en-GB\">this one (for Chrome)</a>. To "
-"download them as a list you can go to Check-Ins section of the Edit Database "
-"area and copy/paste from the relevant table."
-msgstr ""
-
-#: checkins/templates/checkin_printables.html:15
-msgid ""
-"You can use Ctrl+P for printing or saving the barcodes PDF. Be sure to set "
-"the appropriate <strong>page orientation</strong>, to turn off "
-"<strong>headers/footers</strong> and turn on <strong>background graphics</"
-"strong>. Works best in Chrome."
-msgstr ""
-
-#: checkins/templates/checkin_scan.html:18
-msgid ""
-"To scan an identifier type the number below (it will auto-submit). You can "
-"also use a barcode scanner (configured to work as a keyboard) or scan from a "
-"webcam or phone camera using the button below."
-=======
 msgid "Each of the barcodes below is also an image file that can be download individually. If you want to download them all at once try using a 'bulk downloader' extension/plugin for your browser, such as <a href=\"https://chrome.google.com/webstore/detail/svg-export/naeaaedieihlkmdajjefioajbbdbdjgp?hl=en-GB\">this one (for Chrome)</a>. To download them as a list you can go to Check-Ins section of the Edit Database area and copy/paste from the relevant table."
 msgstr ""
 
@@ -173,7 +132,6 @@
 
 #: checkins/templates/checkin_scan.html:18
 msgid "To scan an identifier type the number below (it will auto-submit). You can also use a barcode scanner (configured to work as a keyboard) or scan from a webcam or phone camera using the button below."
->>>>>>> b4fb6dfe
 msgstr ""
 
 #: checkins/utils.py:81
@@ -240,13 +198,7 @@
 msgstr ""
 
 #: checkins/views.py:265
-<<<<<<< HEAD
-msgid ""
-"Could not check you in as you do not have an identifying code — your tab "
-"director may need to make you an identifier."
-=======
 msgid "Could not check you in as you do not have an identifying code — your tab director may need to make you an identifier."
->>>>>>> b4fb6dfe
 msgstr ""
 
 #: checkins/views.py:272
@@ -342,13 +294,7 @@
 msgstr ""
 
 #: templates/admin/style_guide.html:30
-<<<<<<< HEAD
-msgid ""
-"This style of info card announces critical information. <a href=\"\">Link</"
-"a>."
-=======
 msgid "This style of info card announces critical information. <a href=\"\">Link</a>."
->>>>>>> b4fb6dfe
 msgstr ""
 
 #: templates/admin/style_guide.html:33
@@ -402,37 +348,17 @@
 
 #: templates/errors/assistant_403.html:13
 #, python-format
-<<<<<<< HEAD
-msgid ""
-"This assistant page isn't enabled for this tournament. <a href=\"%(url)s"
-"\">Back to the assistant home page.</a>"
+msgid "This assistant page isn't enabled for this tournament. <a href=\"%(url)s\">Back to the assistant home page.</a>"
 msgstr ""
 
 #: templates/errors/public_403.html:14
 #, python-format
-msgid ""
-"Whoops! This page isn't enabled for this tournament. <a href=\"%(url)s"
-"\">Back to the tournament home page.</a>"
+msgid "Whoops! This page isn't enabled for this tournament. <a href=\"%(url)s\">Back to the tournament home page.</a>"
 msgstr ""
 
 #: templates/errors/public_403.html:20
 #, python-format
-msgid ""
-"Whoops! This page isn't enabled for this tournament. <a href=\"%(url)s"
-"\">Back to the home page.</a>"
-=======
-msgid "This assistant page isn't enabled for this tournament. <a href=\"%(url)s\">Back to the assistant home page.</a>"
-msgstr ""
-
-#: templates/errors/public_403.html:14
-#, python-format
-msgid "Whoops! This page isn't enabled for this tournament. <a href=\"%(url)s\">Back to the tournament home page.</a>"
-msgstr ""
-
-#: templates/errors/public_403.html:20
-#, python-format
 msgid "Whoops! This page isn't enabled for this tournament. <a href=\"%(url)s\">Back to the home page.</a>"
->>>>>>> b4fb6dfe
 msgstr ""
 
 #: templates/footer.html:14
@@ -451,13 +377,7 @@
 
 #: templates/footer.html:24
 #, python-format
-<<<<<<< HEAD
-msgid ""
-"For a tournament of this size, we suggest a donation of <strong>$%(amount)s</"
-"strong>."
-=======
 msgid "For a tournament of this size, we suggest a donation of <strong>$%(amount)s</strong>."
->>>>>>> b4fb6dfe
 msgstr ""
 
 #: templates/footer.html:28
@@ -475,17 +395,7 @@
 
 #: templates/footer.html:42
 #, python-format
-<<<<<<< HEAD
-msgid ""
-"Using an app designed for debate timekeeping makes speaking and adjudicating "
-"easier! Check out <a href=\"https://itunes.apple.com/app/apple-store/"
-"id1156065589?pt=814172&ct=Tabbycat%%20Installs&mt=8\">Timekept</a> (iPhone/"
-"iPad) or <a href=\"https://play.google.com/store/apps/details?id=net.czlee."
-"debatekeeper&referrer=utm_source%%3Dtabbycat%%26utm_medium%%3Dfooter"
-"\">Debatekeeper</a> (Android)."
-=======
 msgid "Using an app designed for debate timekeeping makes speaking and adjudicating easier! Check out <a href=\"https://itunes.apple.com/app/apple-store/id1156065589?pt=814172&ct=Tabbycat%%20Installs&mt=8\">Timekept</a> (iPhone/iPad) or <a href=\"https://play.google.com/store/apps/details?id=net.czlee.debatekeeper&referrer=utm_source%%3Dtabbycat%%26utm_medium%%3Dfooter\">Debatekeeper</a> (Android)."
->>>>>>> b4fb6dfe
 msgstr ""
 
 #: templates/footer.html:51
@@ -493,14 +403,7 @@
 msgstr ""
 
 #: templates/footer.html:53
-<<<<<<< HEAD
-msgid ""
-"You can <a href=\"https://tabbycatdebate.github.io/debate-ballots/\" rel="
-"\"noreferrer\" target=\"_blank\"> customise and print</a> great ballots from "
-"your browser."
-=======
 msgid "You can <a href=\"https://tabbycatdebate.github.io/debate-ballots/\" rel=\"noreferrer\" target=\"_blank\"> customise and print</a> great ballots from your browser."
->>>>>>> b4fb6dfe
 msgstr ""
 
 #: templates/footer.html:72
@@ -614,19 +517,9 @@
 msgid "Important"
 msgstr "Importante"
 
-<<<<<<< HEAD
-#: templates/nav/admin_nav.html:165
-msgid "Important"
-msgstr ""
-
-#: templates/nav/admin_nav.html:168
-msgid "Comments"
-msgstr ""
-=======
 #: templates/nav/admin_nav.html:168
 msgid "Comments"
 msgstr "Comentários"
->>>>>>> b4fb6dfe
 
 #: templates/nav/admin_nav.html:171
 msgid "Find by Source"
@@ -952,14 +845,7 @@
 
 #: templates/registration/password_reset_email.html:13
 #, python-format
-<<<<<<< HEAD
-msgid ""
-"If this wasn't you, that probably means someone else typed your e-mail "
-"address into the password reset form on the Tabbycat site at %(protocol)s://"
-"%(domain)s."
-=======
 msgid "If this wasn't you, that probably means someone else typed your e-mail address into the password reset form on the Tabbycat site at %(protocol)s://%(domain)s."
->>>>>>> b4fb6dfe
 msgstr ""
 
 #: templates/registration/password_reset_form.html:4
@@ -1008,16 +894,5 @@
 msgstr ""
 
 #: users/admin.py:22
-<<<<<<< HEAD
-msgid ""
-"Superusers have full access all areas of Tabbycat necessary to run a "
-"tournament. Users who are not superusers are still able to perform data "
-"entry tasks such as adding results and feedback but can't access "
-"confidential areas such as the Breaks and Feedback sections. Chief "
-"adjudicators and their deputies are generally given superuser status if they "
-"know what they are doing."
-msgstr ""
-=======
 msgid "Superusers have full access all areas of Tabbycat necessary to run a tournament. Users who are not superusers are still able to perform data entry tasks such as adding results and feedback but can't access confidential areas such as the Breaks and Feedback sections. Chief adjudicators and their deputies are generally given superuser status if they know what they are doing."
 msgstr ""
->>>>>>> b4fb6dfe
