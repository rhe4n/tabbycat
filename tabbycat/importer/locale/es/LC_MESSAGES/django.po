--- conflicted
+++ resolved
@@ -1,29 +1,12 @@
-<<<<<<< HEAD
-# Tabbycat translations, importer module
-# Copyright (C) 2018 Tabbycat developers and translators
-# This file is distributed under the same license as the Tabbycat package.
-# Chuan-Zheng Lee <czlee@stanford.edu>, 2018
-#
-#, fuzzy
-=======
->>>>>>> b4fb6dfe
 msgid ""
 msgstr ""
 "Project-Id-Version: tabbycat\n"
 "Report-Msgid-Bugs-To: \n"
 "POT-Creation-Date: 2019-07-21 05:14-0700\n"
-<<<<<<< HEAD
-"PO-Revision-Date: YEAR-MO-DA HO:MI+ZONE\n"
-"Last-Translator: Julian Andres Duarte Bejarano <jaduarteb@unal.edu.co>, "
-"2018\n"
-"Language-Team: Spanish (https://www.transifex.com/tabbycat/teams/80723/es/)\n"
-"Language: es\n"
-=======
 "PO-Revision-Date: 2019-07-21 12:18\n"
 "Last-Translator: philip_tc\n"
 "Language-Team: Spanish\n"
 "Language: es_ES\n"
->>>>>>> b4fb6dfe
 "MIME-Version: 1.0\n"
 "Content-Type: text/plain; charset=UTF-8\n"
 "Content-Transfer-Encoding: 8bit\n"
@@ -74,13 +57,7 @@
 msgstr "e-mail de los oradores"
 
 #: importer/forms.py:212
-<<<<<<< HEAD
-msgid ""
-"Optional, useful to include if distributing private URLs, list in same order "
-"as speakers' names"
-=======
 msgid "Optional, useful to include if distributing private URLs, list in same order as speakers' names"
->>>>>>> b4fb6dfe
 msgstr ""
 
 #: importer/forms.py:219
@@ -131,17 +108,8 @@
 msgstr "Hay más e-mails que oradores"
 
 #: importer/forms.py:316
-<<<<<<< HEAD
-msgid ""
-"Every team in a single tournament from the same institution must have a "
-"different name. Please correct the duplicate data."
-msgstr ""
-"Cada equipo en un único torneo de una misma institución debe tener un nombre "
-"diferente. Por favor corrija la información duplicada."
-=======
 msgid "Every team in a single tournament from the same institution must have a different name. Please correct the duplicate data."
 msgstr "Cada equipo en un único torneo de una misma institución debe tener un nombre diferente. Por favor corrija la información duplicada."
->>>>>>> b4fb6dfe
 
 #: importer/forms.py:330
 msgid "Rating"
@@ -181,34 +149,6 @@
 
 #: importer/templates/simple_import_adjudicators_details.html:18
 #, python-format
-<<<<<<< HEAD
-msgid ""
-"As per <a href=\"%(options_feedback)s\" class=\"alert-link\">this "
-"tournament's configuration</a>, an adjudicator's rating must be between "
-"<strong>%(min)s</strong> and <strong>%(max)s</strong>. Providing email "
-"addresses is optional but can be useful if using <a href="
-"\"%(privateurls_url)s\" class=\"alert-link\">private URLs</a> for feedback "
-"or ballots."
-msgstr ""
-"Según<a href=\"%(options_feedback)s\" class=\"alert-link\">la configuración "
-"de este torneo</a>, el puesto de un juez debe ser entre <strong>%(min)s</"
-"strong> y <strong>%(max)s</strong>. Proveer direcciones de e-mail es "
-"opcional pero puede ser util si se usan <a href=\"%(privateurls_url)s\" "
-"class=\"alert-link\">URLs privadas</a> para el feedback y las ballots."
-
-#: importer/templates/simple_import_adjudicators_details.html:29
-#, python-format
-msgid ""
-"Adjudicators marked as 'shared' will not be associated with any particular "
-"tournament but will be available to any tournament which has the \"<a href="
-"\"%(options_league_url)s\" class=\"alert-link\">Share adjudicators</a>\" "
-"setting enabled."
-msgstr ""
-"Jueces marcados como 'compartidos' no serán asociados con ningún torneo "
-"particular pero estarán disponibles para cualquier torneo que tenga la "
-"configuración \"<a href=\"%(options_league_url)s\" class=\"alert-link"
-"\">Compartir jueces</a>\" disponible"
-=======
 msgid "As per <a href=\"%(options_feedback)s\" class=\"alert-link\">this tournament's configuration</a>, an adjudicator's rating must be between <strong>%(min)s</strong> and <strong>%(max)s</strong>. Providing email addresses is optional but can be useful if using <a href=\"%(privateurls_url)s\" class=\"alert-link\">private URLs</a> for feedback or ballots."
 msgstr "Según<a href=\"%(options_feedback)s\" class=\"alert-link\">la configuración de este torneo</a>, el puesto de un juez debe ser entre <strong>%(min)s</strong> y <strong>%(max)s</strong>. Proveer direcciones de e-mail es opcional pero puede ser util si se usan <a href=\"%(privateurls_url)s\" class=\"alert-link\">URLs privadas</a> para el feedback y las ballots."
 
@@ -216,7 +156,6 @@
 #, python-format
 msgid "Adjudicators marked as 'shared' will not be associated with any particular tournament but will be available to any tournament which has the \"<a href=\"%(options_league_url)s\" class=\"alert-link\">Share adjudicators</a>\" setting enabled."
 msgstr "Jueces marcados como 'compartidos' no serán asociados con ningún torneo particular pero estarán disponibles para cualquier torneo que tenga la configuración \"<a href=\"%(options_league_url)s\" class=\"alert-link\">Compartir jueces</a>\" disponible"
->>>>>>> b4fb6dfe
 
 #: importer/templates/simple_import_adjudicators_details.html:58
 #, python-format
@@ -233,17 +172,8 @@
 
 #: importer/templates/simple_import_adjudicators_numbers.html:14
 #, python-format
-<<<<<<< HEAD
-msgid ""
-"You need to <a href=\"%(import_institutions_url)s\" class=\"alert-link\">add "
-"institutions</a> before adding adjudicators."
-msgstr ""
-"Necesitan <a href=\"%(import_institutions_url)s\" class=\"alert-link"
-"\">añadir instituciones</a> antes de añadir jueces."
-=======
 msgid "You need to <a href=\"%(import_institutions_url)s\" class=\"alert-link\">add institutions</a> before adding adjudicators."
 msgstr "Necesitan <a href=\"%(import_institutions_url)s\" class=\"alert-link\">añadir instituciones</a> antes de añadir jueces."
->>>>>>> b4fb6dfe
 
 #: importer/templates/simple_import_adjudicators_numbers.html:23
 msgid "Specify the number of new adjudicators to add per institution. In the next step you can specify their names and ratings."
@@ -267,23 +197,8 @@
 msgstr "Importador simple"
 
 #: importer/templates/simple_import_index.html:9
-<<<<<<< HEAD
-msgid ""
-"There are <a href=\"https://tabbycat.readthedocs.io/en/stable/use/importing-"
-"data.html\" target=\"_blank\">several ways to import data into Tabbycat</a>. "
-"Which one is best depends on the size of your tournament and your technical "
-"background. This <strong>simple importer</strong> is the easiest to use and "
-"works well for small- and medium-sized tournaments."
-msgstr ""
-"Existen <a href=\"https://tabbycat.readthedocs.io/en/stable/use/importing-"
-"data.html\" target=\"_blank\">diversas formas de importar datos a Tabbycat</"
-"a>. Cual es mejor depende en el tamaño de su torneo y su conocimiento "
-"tecnico. Este <strong>importador simple</strong>es el más fácil de usar y "
-"funciona bien para torneos pequeños y medianos."
-=======
 msgid "There are <a href=\"https://tabbycat.readthedocs.io/en/stable/use/importing-data.html\" target=\"_blank\">several ways to import data into Tabbycat</a>. Which one is best depends on the size of your tournament and your technical background. This <strong>simple importer</strong> is the easiest to use and works well for small- and medium-sized tournaments."
 msgstr "Existen <a href=\"https://tabbycat.readthedocs.io/en/stable/use/importing-data.html\" target=\"_blank\">diversas formas de importar datos a Tabbycat</a>. Cual es mejor depende en el tamaño de su torneo y su conocimiento tecnico. Este <strong>importador simple</strong>es el más fácil de usar y funciona bien para torneos pequeños y medianos."
->>>>>>> b4fb6dfe
 
 #: importer/templates/simple_import_index.html:16
 msgid "Add Institutions"
@@ -322,15 +237,8 @@
 msgstr "Añadir/Editar Conflictos Juez-Institución "
 
 #: importer/templates/simple_import_index.html:59
-<<<<<<< HEAD
-#, fuzzy
-#| msgid "Add/Edit Adjudicator-Institution Conflicts"
-msgid "Add/Edit Team-Institution Conflicts"
-msgstr "Añadir/Editar Conflictos Juez-Institución "
-=======
 msgid "Add/Edit Team-Institution Conflicts"
 msgstr ""
->>>>>>> b4fb6dfe
 
 #: importer/templates/simple_import_institutions_details.html:4
 #: importer/templates/simple_import_institutions_details.html:6
@@ -372,29 +280,12 @@
 
 #: importer/templates/simple_import_teams_numbers.html:15
 #, python-format
-<<<<<<< HEAD
-msgid ""
-"You need to <a href=\"%(import_institutions_url)s\" class=\"alert-link\">add "
-"institutions</a> before adding teams."
-msgstr ""
-"Necesita <a href=\"%(import_institutions_url)s\" class=\"alert-link\">añadir "
-"instituciones</a> antes de añadir equipos."
-
-#: importer/templates/simple_import_teams_numbers.html:24
-msgid ""
-"Specify the number of new teams to add per institution. In the next step you "
-"can specify team and speaker names."
-msgstr ""
-"Especifique el número de nuevos equipos a añadir por institución. En el "
-"siguiente paso puede especificar los nombres de equipo y orador. "
-=======
 msgid "You need to <a href=\"%(import_institutions_url)s\" class=\"alert-link\">add institutions</a> before adding teams."
 msgstr "Necesita <a href=\"%(import_institutions_url)s\" class=\"alert-link\">añadir instituciones</a> antes de añadir equipos."
 
 #: importer/templates/simple_import_teams_numbers.html:24
 msgid "Specify the number of new teams to add per institution. In the next step you can specify team and speaker names."
 msgstr "Especifique el número de nuevos equipos a añadir por institución. En el siguiente paso puede especificar los nombres de equipo y orador. "
->>>>>>> b4fb6dfe
 
 #: importer/templates/simple_import_venues_details.html:4
 #: importer/templates/simple_import_venues_details.html:6
