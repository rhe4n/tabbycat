import csv
import logging
from itertools import zip_longest

from django import forms
from django.core.exceptions import ValidationError
from django.core.validators import validate_email
from django.utils.translation import ugettext as _

from participants.models import Adjudicator, Institution, Speaker, Team
from venues.models import Venue

logger = logging.getLogger(__name__)
TEAM_SHORT_REFERENCE_LENGTH = Team._meta.get_field('short_reference').max_length


class ImportValidationError(ValidationError):

    def __init__(self, lineno, message, *args, **kwargs):
        message = _("line %(lineno)d: %(message)s") % {
            'lineno': lineno,
            'message': message
        }
        super().__init__(message, *args, **kwargs)


# ==============================================================================
# Numbers and raw forms
# ==============================================================================

class NumberForEachInstitutionForm(forms.Form):
    """Form that presents one numeric field for each institution, for the user
    to indicate how many objects to create from that institution. This is used
    for importing teams and adjudicators."""

    number_unaffiliated = forms.IntegerField(min_value=0, required=False,
        label=_("Unaffiliated (no institution)"),
        widget=forms.NumberInput(attrs={'placeholder': 0}))

    def __init__(self, institutions, *args, **kwargs):
        super().__init__(*args, **kwargs)
        self._create_fields(institutions)

    def _create_fields(self, institutions):
        """Dynamically generate one integer field for each institution, for the
        user to indicate how many teams are from that institution."""
        for institution in institutions:
            label = _("%(name)s (%(code)s)") % {'name': institution.name, 'code': institution.code}
            self.fields['number_institution_%d' % institution.id] = forms.IntegerField(
                    min_value=0, label=label, required=False,
                    widget=forms.NumberInput(attrs={'placeholder': 0}))


class ImportInstitutionsRawForm(forms.Form):
    """Form that takes in a CSV-style list of institutions, splits it and stores
    the split data."""

    institutions_raw = forms.CharField(widget=forms.Textarea(attrs={'rows': 20}))

    def clean_institutions_raw(self):
        lines = self.cleaned_data['institutions_raw'].split('\n')
        errors = []
        institutions = []

        for i, line in enumerate(csv.reader(lines), start=1):
            if len(line) < 1:
                continue # skip blank lines
            if len(line) < 2:
                errors.append(ImportValidationError(i,
                    _("This line (for %(institution)s) didn't have a code") %
                    {'institution': line[0]}))
                continue
            if len(line) > 2:
                errors.append(ImportValidationError(i,
                    _("This line (for %(institution)s) had too many columns") %
                    {'institution': line[0]}))

            line = [x.strip() for x in line]
            institutions.append({'name': line[0], 'code': line[1]})

        if errors:
            raise ValidationError(errors)

        if len(institutions) == 0:
            raise ValidationError(_("There were no institutions to import."))

        return institutions


class ImportVenuesRawForm(forms.Form):
    """Form that takes in a CSV-style list of venues, splits it and stores the
    split data."""

    venues_raw = forms.CharField(widget=forms.Textarea(attrs={'rows': 20}))

    def clean_venues_raw(self):
        lines = self.cleaned_data['venues_raw'].split('\n')
        venues = []

        for i, line in enumerate(csv.reader(lines), start=1):
            if len(line) < 1:
                continue # skip blank lines
            params = {}
            params['name'] = line[0]
            params['priority'] = line[1] if len(line) > 1 else '100'

            params = {k: v.strip() for k, v in params.items()}
            venues.append(params)

        if len(venues) == 0:
            raise ValidationError(_("There were no venues to import."))

        return venues


# ==============================================================================
# Details forms
# ==============================================================================

class BaseTournamentObjectDetailsForm(forms.ModelForm):
    """Form for the formset used in the second step of the simple importer. As
    well as the usual functions for managing an instance, this model also
    manages the tournament separately.

    This doesn't do everything. Subclasses must override save() to populate the
    tournament field, if applicable.
    """

    def __init__(self, tournament, *args, **kwargs):
        super().__init__(*args, **kwargs)
        self.tournament = tournament

    def _get_validation_exclusions(self):
        exclude = super()._get_validation_exclusions()
        if 'tournament' in exclude:
            exclude.remove('tournament')
        return exclude

    def full_clean(self):
        self.instance.tournament = self.tournament
        return super().full_clean()


class SharedBetweenTournamentsObjectForm(BaseTournamentObjectDetailsForm):
    """Also provides for the boolean 'shared' field, which indicates that the
    adjudicator should not be attached to a tournament."""

    shared = forms.BooleanField(initial=False, required=False)

    def save(self, commit=True):
        instance = super().save(commit=False)
        instance.tournament = None if self.cleaned_data.get('shared', False) else self.tournament
        if commit:
            instance.save()
        return instance


class VenueDetailsForm(SharedBetweenTournamentsObjectForm):

    class Meta:
        model = Venue
        fields = ('name', 'priority')


class BaseInstitutionObjectDetailsForm(BaseTournamentObjectDetailsForm):
    """Adds a hidden input for the institution and automatic detection of the
    institution from initial or data.

    Subclasses must ensure that `'institution'` is in the `fields` attribute
    of the Meta class.
    """

    # This field protects against changes to the form between rendering and
    # submission, for example, if the user reloads the team details step in a
    # different tab with different numbers of teams/adjudicators. Putting the
    # institution ID in a hidden field makes the client send it with the form,
    # keeping the information in a submission consistent.
    institution = forms.ModelChoiceField(queryset=Institution.objects.all(),
                                         widget=forms.HiddenInput, required=False)

    def __init__(self, tournament, *args, **kwargs):
        super().__init__(tournament, *args, **kwargs)

        # Grab an `institution_for_display` to help render the form. This is
        # not used anywhere in the form logic. First try `initial` (for when
        # the form is initially rendered), then try `data` (for when the form
        # is rerendered after a validation error).
        institution_id = self.initial.get('institution') or self.data.get(self.add_prefix('institution'))

        if institution_id:
            try:
                self.institution_for_display = Institution.objects.get(id=institution_id)
            except Institution.DoesNotExist:
                logger.exception("Could not find institution from initial or data")
        else:
            self.institution_for_display = None


class TeamDetailsForm(BaseInstitutionObjectDetailsForm):
    """Adds provision for a textarea input for speakers."""

    speakers = forms.CharField(required=True, label=_("Speakers' names")) # widget is set in form constructor
    emails = forms.CharField(required=False, label=_("Speakers' email addresses")) # widget is set in form constructor
    short_reference = forms.CharField(widget=forms.HiddenInput, required=False) # doesn't actually do anything, just placeholder to avoid validation failure

    class Meta:
        model = Team
        fields = ('reference', 'short_reference', 'use_institution_prefix', 'institution')
        labels = {
            'reference': _("Name (excluding institution name)"),
            'use_institution_prefix': _("Prefix team name with institution name?"),
        }
        help_texts = {
            'reference': _("Do not include institution name (check the \"Prefix team name with institution name?\" field instead)"),
        }

    def __init__(self, tournament, *args, **kwargs):
        super().__init__(tournament, *args, **kwargs)

        if self.institution_for_display is None:
            self.initial['use_institution_prefix'] = False
            self.fields['use_institution_prefix'].disabled = True
            self.fields['use_institution_prefix'].help_text = _("(Not applicable to unaffiliated teams)")

        # Set speaker and email widgets to match tournament settings
        nspeakers = tournament.pref('substantive_speakers')
        self.fields['speakers'].widget = forms.Textarea(attrs={'rows': nspeakers,
                'placeholder': _("One speaker's name per line")})
        self.fields['speakers'].help_text = _("Speaker's names (seperated by commas, tabs, or new-lines)")
        self.initial.setdefault('speakers', "\n".join(
                _("Speaker %d") % i for i in range(1, nspeakers+1)))

        self.fields['emails'].widget = forms.Textarea(attrs={'rows': nspeakers,
<<<<<<< HEAD
                'placeholder': ""})
        self.fields['emails'].help_text = _("Emails are optional but are useful to add for distributing Private URLs. Format as (seperated by commas, tabs, or new-lines)")

    def clean_details(self, field_name):
        # Split into list of names or emails; removing blank lines.
        items = self.cleaned_data[field_name]
        # Allow comma/tab seperator to be used along with new lines
        items = items.replace('\t', '\n').replace(',', '\n')
        items = items.split('\n')
=======
                'placeholder': _("Optional, one email address per line in same order as speakers' names.\n"
                    "Used for private URL distribution.")})

    @staticmethod
    def _split_lines(data):
        """Split into list of names or emails; removing blank lines."""
        items = data.split('\n')
>>>>>>> bca34be0
        items = [item.strip() for item in items]
        items = [item for item in items if item]
        return items

    def clean_speakers(self):
        names = self._split_lines(self.cleaned_data['speakers'])
        if len(names) == 0:
            self.add_error('speakers', _("There must be at least one speaker."))
        return names

    def clean_emails(self):
        emails = self._split_lines(self.cleaned_data['emails'])
        for email in emails:
            try:
                validate_email(email)
            except ValidationError as e:
                self.add_error('emails', _("%(email)s is not a valid email address.") % {'email': email})
        return emails

    def clean_short_reference(self):
        # Ignore the actual field value, and replace with the (long) reference.
        # The purpose of this is to ensure that this field is populated, because
        # Team.clean() checks it, so it can't just be excluded using `exclude=`.
        reference = self.cleaned_data.get('reference', '')
        return reference[:TEAM_SHORT_REFERENCE_LENGTH]

    def clean(self):
        super().clean()
        if len(self.cleaned_data.get('emails', [])) > len(self.cleaned_data.get('speakers', [])):
            self.add_error('emails', _("There are more email addresses than speakers."))

    def _post_clean_speakers(self):
        """Validates the Speaker instances that would be created."""
        for i, name in enumerate(self.cleaned_data.get('speakers', [])):
            try:
                speaker = Speaker(name=name)
                speaker.full_clean(exclude=('team',))
            except ValidationError as errors:
                for field, e in errors: # replace field with `speakers`
                    self.add_error('speakers', e)

    def _post_clean(self):
        super()._post_clean()
        self._post_clean_speakers()

    def save(self, commit=True):
        # First save the team, then create the speakers
        team = super().save(commit=False)
        team.tournament = self.tournament

        if commit:
            team.save()
            for name, email in zip_longest(self.cleaned_data['speakers'], self.cleaned_data['emails']):
                team.speaker_set.create(name=name, email=email)
            team.break_categories.set(team.tournament.breakcategory_set.filter(is_general=True))

        return team


class TeamDetailsFormSet(forms.BaseModelFormSet):

    def get_unique_error_message(self, unique_check):
        # Overrides the base implementation
        if unique_check == ('reference', 'institution', 'tournament'):
            return _("Every team in a single tournament from the same institution must "
                "have a different name. Please correct the duplicate data.")
        else:
            return super().get_unique_error_message(unique_check)


class AdjudicatorDetailsForm(SharedBetweenTournamentsObjectForm, BaseInstitutionObjectDetailsForm):

    class Meta:
        model = Adjudicator
        fields = ('name', 'test_score', 'institution', 'email')
        labels = {
            'test_score': _("Rating"),
        }

    def save(self, commit=True):
        adj = super().save(commit=commit)
        if commit and adj.institution:
            adj.adjudicatorinstitutionconflict_set.create(institution=adj.institution)
        return adj<|MERGE_RESOLUTION|>--- conflicted
+++ resolved
@@ -200,7 +200,8 @@
     """Adds provision for a textarea input for speakers."""
 
     speakers = forms.CharField(required=True, label=_("Speakers' names")) # widget is set in form constructor
-    emails = forms.CharField(required=False, label=_("Speakers' email addresses")) # widget is set in form constructor
+    emails = forms.CharField(required=False, label=_("Speakers' email addresses"),
+        help_text=_("Optional, useful to include if distributing private URLs, list in same order as speakers' names")) # widget is set in form constructor
     short_reference = forms.CharField(widget=forms.HiddenInput, required=False) # doesn't actually do anything, just placeholder to avoid validation failure
 
     class Meta:
@@ -226,30 +227,17 @@
         nspeakers = tournament.pref('substantive_speakers')
         self.fields['speakers'].widget = forms.Textarea(attrs={'rows': nspeakers,
                 'placeholder': _("One speaker's name per line")})
-        self.fields['speakers'].help_text = _("Speaker's names (seperated by commas, tabs, or new-lines)")
+        self.fields['speakers'].help_text = _("Can be separated by newlines, tabs or commas")
         self.initial.setdefault('speakers', "\n".join(
                 _("Speaker %d") % i for i in range(1, nspeakers+1)))
-
         self.fields['emails'].widget = forms.Textarea(attrs={'rows': nspeakers,
-<<<<<<< HEAD
-                'placeholder': ""})
-        self.fields['emails'].help_text = _("Emails are optional but are useful to add for distributing Private URLs. Format as (seperated by commas, tabs, or new-lines)")
-
-    def clean_details(self, field_name):
-        # Split into list of names or emails; removing blank lines.
-        items = self.cleaned_data[field_name]
-        # Allow comma/tab seperator to be used along with new lines
-        items = items.replace('\t', '\n').replace(',', '\n')
-        items = items.split('\n')
-=======
-                'placeholder': _("Optional, one email address per line in same order as speakers' names.\n"
-                    "Used for private URL distribution.")})
+                'placeholder': "\n".join(_("speaker%d@example.edu") % i for i in range(1, nspeakers+1))})
 
     @staticmethod
     def _split_lines(data):
         """Split into list of names or emails; removing blank lines."""
-        items = data.split('\n')
->>>>>>> bca34be0
+        items = data.replace('\t', '\n').replace(',', '\n')
+        items = items.split('\n')
         items = [item.strip() for item in items]
         items = [item for item in items if item]
         return items
