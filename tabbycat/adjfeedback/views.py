from django.contrib.auth.mixins import LoginRequiredMixin
from django.contrib import messages
from django.core.exceptions import ObjectDoesNotExist
from django.http import HttpResponse
from django.db.models import Q
from django.shortcuts import get_object_or_404
from django.views.generic.base import TemplateView
from django.views.generic.detail import SingleObjectMixin
from django.views.generic.edit import FormView

from actionlog.mixins import LogActionMixin
from actionlog.models import ActionLogEntry
from participants.models import Adjudicator, Team
from participants.prefetch import populate_feedback_scores
from results.mixins import PublicSubmissionFieldsMixin, TabroomSubmissionFieldsMixin
from tournaments.mixins import PublicTournamentPageMixin, TournamentMixin

from utils.misc import reverse_tournament
from utils.mixins import CacheMixin, JsonDataResponseView, SingleObjectByRandomisedUrlMixin, SingleObjectFromTournamentMixin
from utils.mixins import PostOnlyRedirectView, SuperuserOrTabroomAssistantTemplateResponseMixin, SuperuserRequiredMixin, VueTableTemplateView
from utils.tables import TabbycatTableBuilder
from utils.urlkeys import populate_url_keys

from .models import AdjudicatorFeedback, AdjudicatorTestScoreHistory
from .forms import make_feedback_form_class
from .utils import FeedbackTableBuilder, get_feedback_overview, get_feedback_progress, parse_feedback


class GetAdjScores(JsonDataResponseView, LoginRequiredMixin, TournamentMixin):

    def get_data(self):
        feedback_weight = self.get_tournament().current_round.feedback_weight
        data = {}
        for adj in Adjudicator.objects.all():
            data[adj.id] = adj.weighted_score(feedback_weight)
        return data


class GetAdjFeedbackJSON(JsonDataResponseView, LoginRequiredMixin, TournamentMixin):

    def get_data(self):
        adjudicator = get_object_or_404(Adjudicator, pk=self.kwargs['pk'])
        feedback = adjudicator.get_feedback().filter(confirmed=True)
        questions = self.get_tournament().adj_feedback_questions
        data = [parse_feedback(f, questions) for f in feedback]
        return data


class FeedbackOverview(LoginRequiredMixin, TournamentMixin, VueTableTemplateView):

    template_name = 'feedback_overview.html'
    page_title = 'Adjudicator Feedback Summary'
    page_emoji = '🙅'

    def get_adjudicators(self):
        t = self.get_tournament()
        if t.pref('share_adjs'):
            return Adjudicator.objects.filter(Q(tournament=t) | Q(tournament__isnull=True))
        else:
            return Adjudicator.objects.filter(tournament=t)

    def get_context_data(self, **kwargs):
        kwargs['breaking_count'] = self.get_adjudicators().count()
        return super().get_context_data(**kwargs)

    def get_table(self):
        t = self.get_tournament()
        adjudicators = self.get_adjudicators()
        populate_feedback_scores(adjudicators)
        adjudicators = get_feedback_overview(t, adjudicators)
        table = FeedbackTableBuilder(view=self, sort_key='Overall Score',
                                     sort_order='desc')
        table.add_adjudicator_columns(adjudicators, hide_institution=True, subtext='institution')
        table.add_breaking_checkbox(adjudicators)
        table.add_score_columns(adjudicators)
        table.add_feedback_graphs(adjudicators)
        table.add_feedback_link_columns(adjudicators)
        table.add_feedback_misc_columns(adjudicators)
        return table


class FeedbackByTargetView(LoginRequiredMixin, TournamentMixin, VueTableTemplateView):
    template_name = "feedback_base.html"
    page_title = 'Find Feedback on Adjudicator'
    page_emoji = '🔍'

    def get_table(self):
        tournament = self.get_tournament()
        table = TabbycatTableBuilder(view=self, sort_key="Name")
        table.add_adjudicator_columns(tournament.adjudicator_set.all())
        feedback_data = []
        for adj in tournament.adjudicator_set.all():
            count = adj.adjudicatorfeedback_set.count()
            feedback_data.append({
                'text': "{:d} Feedbacks".format(count),
                'link': reverse_tournament('adjfeedback-view-on-adjudicator', tournament, kwargs={'pk': adj.id}),
            })
        table.add_column("Feedbacks", feedback_data)
        return table


class FeedbackBySourceView(LoginRequiredMixin, TournamentMixin, VueTableTemplateView):

    template_name = "feedback_base.html"
    page_title = 'Find Feedback'
    page_emoji = '🔍'

    def get_tables(self):
        tournament = self.get_tournament()

        teams = tournament.team_set.all()
        team_table = TabbycatTableBuilder(
            view=self, title='From Teams', sort_key='Feedbacks')
        team_table.add_team_columns(teams)
        team_feedback_data = []
        for team in teams:
            count = AdjudicatorFeedback.objects.filter(
                source_team__team=team).select_related(
                'source_team__team').count()
            team_feedback_data.append({
                'text': "{:d} Feedbacks".format(count),
                'link': reverse_tournament('adjfeedback-view-from-team',
                                           tournament,
                                           kwargs={'pk': team.id}),
            })
        team_table.add_column("Feedbacks", team_feedback_data)

        adjs = tournament.adjudicator_set.all()
        adj_table = TabbycatTableBuilder(
            view=self, title='From Adjudicators', sort_key='Feedbacks')
        adj_table.add_adjudicator_columns(adjs)
        adj_feedback_data = []
        for adj in adjs:
            count = AdjudicatorFeedback.objects.filter(
                source_adjudicator__adjudicator=adj).select_related(
                'source_adjudicator__adjudicator').count()
            adj_feedback_data.append({
                'text': "{:d} Feedbacks".format(count),
                'link': reverse_tournament('adjfeedback-view-from-adjudicator',
                                           tournament,
                                           kwargs={'pk': adj.id}),
            })
        adj_table.add_column("Feedbacks", adj_feedback_data)

        return [team_table, adj_table]


class FeedbackCardsView(LoginRequiredMixin, TournamentMixin, TemplateView):
    """Base class for views displaying feedback as cards."""

    def get_score_thresholds(self):
        tournament = self.get_tournament()
        min_score = tournament.pref('adj_min_score')
        max_score = tournament.pref('adj_max_score')
        score_range = max_score - min_score
        return {
            'low_score'     : min_score + score_range / 10,
            'medium_score'  : min_score + score_range / 5,
            'high_score'    : max_score - score_range / 10,
        }

    def get_feedbacks(self):
        questions = self.get_tournament().adj_feedback_questions
        feedbacks = self.get_feedback_queryset()
        for feedback in feedbacks:
            feedback.items = []
            for question in questions:
                try:
                    answer = question.answer_set.get(feedback=feedback).answer
                except ObjectDoesNotExist:
                    continue
                feedback.items.append({'question': question, 'answer': answer})
        return feedbacks

    def get_feedback_queryset(self):
        raise NotImplementedError()

    def get_context_data(self, **kwargs):
        kwargs['feedbacks'] = self.get_feedbacks()
        kwargs['score_thresholds'] = self.get_score_thresholds()
        return super().get_context_data(**kwargs)


class LatestFeedbackView(FeedbackCardsView):
    """View displaying the latest feedback."""

    template_name = "feedback_latest.html"

    def get_feedback_queryset(self):
        return AdjudicatorFeedback.objects.order_by('-timestamp')[:50].select_related(
            'adjudicator', 'source_adjudicator__adjudicator', 'source_team__team')


class FeedbackFromSourceView(SingleObjectMixin, FeedbackCardsView):
    """Base class for views displaying feedback from a given team or adjudicator."""
    # SingleObjectFromTournamentMixin doesn't work great here, it induces an MRO
    # conflict between TournamentMixin and ContextMixin.

    template_name = "feedback_by_source.html"
    source_name_attr = None
    source_type = "from"
    adjfeedback_filter_field = None

    def get_context_data(self, **kwargs):
        kwargs['source_name'] = getattr(self.object, self.source_name_attr, '<ERROR>')
        kwargs['source_type'] = self.source_type
        return super().get_context_data(**kwargs)

    def get(self, request, *args, **kwargs):
        self.object = self.get_object()
        return super().get(request, *args, **kwargs)

    def get_queryset(self):
        # from SingleObjectFromTournamentMixin
        return super().get_queryset().filter(tournament=self.get_tournament())

    def get_feedback_queryset(self):
        kwargs = {self.adjfeedback_filter_field: self.object}
        return AdjudicatorFeedback.objects.filter(**kwargs).order_by('-timestamp')


class FeedbackOnAdjudicatorView(FeedbackFromSourceView):
    """Base class for views displaying feedback from a given team or adjudicator."""
    # SingleObjectFromTournamentMixin doesn't work great here, it induces an MRO
    # conflict between TournamentMixin and ContextMixin.

    model = Adjudicator
    source_name_attr = 'name'
    source_type = "on"
    adjfeedback_filter_field = 'adjudicator'


class FeedbackFromTeamView(FeedbackFromSourceView):
    """View displaying feedback from a given source."""
    model = Team
    source_name_attr = 'short_name'
    adjfeedback_filter_field = 'source_team__team'


class FeedbackFromAdjudicatorView(FeedbackFromSourceView):
    """View displaying feedback from a given adjudicator."""
    model = Adjudicator
    source_name_attr = 'name'
    adjfeedback_filter_field = 'source_adjudicator__adjudicator'


class GetAdjFeedback(JsonDataResponseView, LoginRequiredMixin, TournamentMixin):

    def parse_feedback(self, f, questions):

        if f.source_team:
            source_annotation = " (" + f.source_team.result + ")"
        elif f.source_adjudicator:
            source_annotation = " (" + f.source_adjudicator.get_type_display() + ")"
        else:
            source_annotation = ""

        data = [
            str(f.round.abbreviation),
            str(str(f.version) + (f.confirmed and "*" or "")),
            f.debate.bracket,
            f.debate.matchup,
            str(str(f.source) + source_annotation),
            f.score,
        ]
        for question in questions:
            try:
                data.append(question.answer_set.get(feedback=f).answer)
            except ObjectDoesNotExist:
                data.append("-")
        data.append(f.confirmed)
        return data

    def get_data(self):
        t = self.get_tournament()
        adj = get_object_or_404(Adjudicator, pk=int(self.request.GET['id']))
        feedback = adj.get_feedback().filter(confirmed=True)
        questions = t.adj_feedback_questions

        data = [self.parse_feedback(f, questions) for f in feedback]
        data = [parse_feedback(f, questions) for f in feedback]
        return {'aaData': data}


class BaseAddFeedbackIndexView(TournamentMixin, TemplateView):

    def get_context_data(self, **kwargs):
        tournament = self.get_tournament()
        kwargs['adjudicators'] = tournament.adjudicator_set.all() if not tournament.pref('share_adjs') \
            else Adjudicator.objects.all()
        kwargs['teams'] = tournament.team_set.all()
        return super().get_context_data(**kwargs)


class TabroomAddFeedbackIndexView(SuperuserOrTabroomAssistantTemplateResponseMixin, BaseAddFeedbackIndexView):
    """View for the index page for tabroom officials to add feedback. The index
    page lists all possible sources; officials should then choose the author
    of the feedback."""

    superuser_template_name = 'add_feedback.html'
    assistant_template_name = 'assistant_add_feedback.html'


class PublicAddFeedbackIndexView(CacheMixin, PublicTournamentPageMixin, BaseAddFeedbackIndexView):
    """View for the index page for public users to add feedback. The index page
    lists all possible sources; public users should then choose themselves."""

    template_name = 'public_add_feedback.html'
    public_page_preference = 'public_feedback'


class BaseAddFeedbackView(LogActionMixin, SingleObjectFromTournamentMixin, FormView):
    """Base class for views that allow users to add feedback.
    Subclasses must also subclass SingleObjectMixin, directly or indirectly."""

    template_name = "enter_feedback.html"
    pk_url_kwarg = 'source_id'

    def get_form_class(self):
        return make_feedback_form_class(
            self.object, self.get_submitter_fields(), **self.feedback_form_class_kwargs)

    def get_action_log_fields(self, **kwargs):
        kwargs['adjudicator_feedback'] = self.adj_feedback
        return super().get_action_log_fields(**kwargs)

    def form_valid(self, form):
        self.adj_feedback = form.save()
        return super().form_valid(form)

    def get_context_data(self, **kwargs):
        source = self.object
        if isinstance(source, Adjudicator):
            kwargs['source_type'] = "adj"
        elif isinstance(source, Team):
            kwargs['source_type'] = "team"
        kwargs['source_name'] = self.source_name
        return super().get_context_data(**kwargs)

    def _populate_source(self):
        self.object = self.get_object()  # For compatibility with SingleObjectMixin
        if isinstance(self.object, Adjudicator):
            self.source_name = self.object.name
        elif isinstance(self.object, Team):
            self.source_name = self.object.short_name
        else:
            self.source_name = "<ERROR>"

    def get(self, request, *args, **kwargs):
        self._populate_source()
        return super().get(request, *args, **kwargs)

    def post(self, request, *args, **kwargs):
        self._populate_source()
        return super().post(request, *args, **kwargs)


class TabroomAddFeedbackView(TabroomSubmissionFieldsMixin, LoginRequiredMixin, BaseAddFeedbackView):
    """View for tabroom officials to add feedback."""

    action_log_type = ActionLogEntry.ACTION_TYPE_FEEDBACK_SAVE
    feedback_form_class_kwargs = {
        'confirm_on_submit': True,
        'enforce_required': False,
        'include_unreleased_draws': True,
    }

    def form_valid(self, form):
        result = super().form_valid(form)
        messages.success(self.request, "Feedback from {} on {} added.".format(
            self.source_name, self.adj_feedback.adjudicator.name))
        return result

    def get_success_url(self):
        return reverse_tournament('adjfeedback-add-index', self.get_tournament())


class PublicAddFeedbackView(PublicSubmissionFieldsMixin, PublicTournamentPageMixin, BaseAddFeedbackView):
    """Base class for views for public users to add feedback."""

    action_log_type = ActionLogEntry.ACTION_TYPE_FEEDBACK_SUBMIT
    feedback_form_class_kwargs = {
        'confirm_on_submit': True,
        'enforce_required': True,
        'include_unreleased_draws': False,
    }

    def form_valid(self, form):
        result = super().form_valid(form)
        messages.success(self.request, "Thanks, your feedback on has been recorded.")
        return result

    def get_success_url(self):
        return reverse_tournament('tournament-public-index', self.get_tournament())


class PublicAddFeedbackByRandomisedUrlView(SingleObjectByRandomisedUrlMixin, PublicAddFeedbackView):
    """View for public users to add feedback, where the URL is a randomised one."""
    public_page_preference = 'public_feedback_randomised'


class PublicAddFeedbackByIdUrlView(PublicAddFeedbackView):
    """View for public users to add feedback, where the URL is by object ID."""
    public_page_preference = 'public_feedback'


class AdjudicatorActionError(RuntimeError):
    pass


class BaseAdjudicatorActionView(LogActionMixin, SuperuserRequiredMixin, TournamentMixin, PostOnlyRedirectView):

    def get_action_log_fields(self, **kwargs):
        kwargs['adjudicator'] = self.adjudicator
        return super().get_action_log_fields(**kwargs)

    def get_redirect_url(self):
        return reverse_tournament('adjfeedback-overview', self.get_tournament())

    def get_adjudicator(self, request):
        try:
            adj_id = int(request.POST["adj_id"])
            adjudicator = Adjudicator.objects.get(id=adj_id)
        except (ValueError, Adjudicator.DoesNotExist, Adjudicator.MultipleObjectsReturned):
            raise AdjudicatorActionError("Whoops! I didn't recognise that adjudicator: {}".format(adj_id))
        return adjudicator

    def post(self, request, *args, **kwargs):
        try:
            self.adjudicator = self.get_adjudicator(request)
            self.modify_adjudicator(request, self.adjudicator)
            self.log_action()  # Need to call explicitly, since this isn't a form view
        except AdjudicatorActionError as e:
            messages.error(request, str(e))

        return super().post(request, *args, **kwargs)


class SetAdjudicatorTestScoreView(BaseAdjudicatorActionView):

    action_log_type = ActionLogEntry.ACTION_TYPE_TEST_SCORE_EDIT

    def get_action_log_fields(self, **kwargs):
        kwargs['adjudicator_test_score_history'] = self.atsh
        # Skip BaseAdjudicatorActionView
        return super(BaseAdjudicatorActionView, self).get_action_log_fields(**kwargs)

    def modify_adjudicator(self, request, adjudicator):
        try:
            score = float(request.POST["test_score"])
        except ValueError:
            raise AdjudicatorActionError("Whoops! The value isn't a valid test score.")

        adjudicator.test_score = score
        adjudicator.save()

        atsh = AdjudicatorTestScoreHistory(
            adjudicator=adjudicator, round=self.get_tournament().current_round,
            score=score)
        atsh.save()
        self.atsh = atsh


class SetAdjudicatorBreakingStatusView(BaseAdjudicatorActionView):

    action_log_type = ActionLogEntry.ACTION_TYPE_ADJUDICATOR_BREAK_SET

    def modify_adjudicator(self, request, adjudicator):
        adjudicator.breaking = (str(request.POST["adj_breaking_status"]) == "true")
        adjudicator.save()

    def post(self, request, *args, **kwargs):
        super().post(request, *args, **kwargs)  # Discard redirect
        return HttpResponse("ok")


class SetAdjudicatorNoteView(BaseAdjudicatorActionView):

    action_log_type = ActionLogEntry.ACTION_TYPE_ADJUDICATOR_NOTE_SET

    def modify_adjudicator(self, request, adjudicator):
        try:
            note = str(request.POST["note"])
        except ValueError as e:
            raise AdjudicatorActionError("Whoop! There was an error interpreting that string: " + str(e))

        adjudicator.notes = note
        adjudicator.save()


class BaseFeedbackProgress(TournamentMixin, SuperuserRequiredMixin, VueTableTemplateView):

    page_title = 'Feedback Progress'
    page_subtitle = ''
    page_emoji = '🆘'

    def get_feedback_progress(self):
        return get_feedback_progress(self.get_tournament())

    def get_page_subtitle(self):
        teams_progress, adjs_progress, total = self.get_feedback_progress()
        return str(total) + "% of feedback submitted"

    def get_tables(self):
        teams_progress, adjs_progress, total = self.get_feedback_progress()

        adjs_table = FeedbackTableBuilder(view=self, title="Adjudicators", sort_key="Coverage")
        adjs_table.add_adjudicator_columns(adjs_progress, hide_metadata=True)
        adjs_table.add_feedback_progress_columns(adjs_progress)

        teams_table = FeedbackTableBuilder(view=self, title="Teams", sort_key="Coverage")
        teams_table.add_team_columns(teams_progress)
        teams_table.add_feedback_progress_columns(teams_progress)

        return [adjs_table, teams_table]


class FeedbackProgress(BaseFeedbackProgress):
    template_name = 'feedback_base.html'


class PublicFeedbackProgress(BaseFeedbackProgress, PublicTournamentPageMixin, CacheMixin):
    public_page_preference = 'feedback_progress'


class RandomisedUrlsView(SuperuserRequiredMixin, TournamentMixin, TemplateView):

    template_name = 'randomised_urls.html'
    show_emails = False

    def get_context_data(self, **kwargs):
        tournament = self.get_tournament()
        kwargs['teams'] = tournament.team_set.all()
        if not tournament.pref('share_adjs'):
            kwargs['adjs'] = tournament.adjudicator_set.all()
        else:
            kwargs['adjs'] = Adjudicator.objects.all()
        kwargs['exists'] = tournament.adjudicator_set.filter(url_key__isnull=False).exists() or \
            tournament.team_set.filter(url_key__isnull=False).exists()
        kwargs['tournament_slug'] = tournament.slug
        kwargs['for_emailing'] = self.show_emails
        return super().get_context_data(**kwargs)


class GenerateRandomisedUrlsView(SuperuserRequiredMixin, TournamentMixin, PostOnlyRedirectView):

    def get_redirect_url(self):
        return reverse_tournament('randomised-urls-view', self.get_tournament())

    def post(self, request, *args, **kwargs):
        tournament = self.get_tournament()

        # Only works if there are no randomised URLs now
        if tournament.adjudicator_set.filter(url_key__isnull=False).exists() or \
                tournament.team_set.filter(url_key__isnull=False).exists():
            messages.error(
                self.request, "There are already randomised URLs. " +
                "You must use the Django management commands to populate or " +
                "delete randomised URLs.")
        else:
            populate_url_keys(tournament.adjudicator_set.all())
            populate_url_keys(tournament.team_set.all())
            messages.success(self.request, "Randomised URLs were generated for all teams and adjudicators.")

        return super().post(request, *args, **kwargs)


class EmailRandomisedUrlsView(RandomisedUrlsView):

    show_emails = True
    template_name = 'randomised_urls_email_list.html'


class ConfirmEmailRandomisedUrlsView(SuperuserRequiredMixin, TournamentMixin, PostOnlyRedirectView):

    def get_redirect_url(self):
        return reverse_tournament('randomised-urls-view', self.get_tournament())

    def post(self, request, *args, **kwargs):
<<<<<<< HEAD
        # tournament = self.get_tournament()

=======
>>>>>>> 1026232b
        messages.success(self.request, "Emails were sent for all teams and adjudicators.")
        return super().post(request, *args, **kwargs)<|MERGE_RESOLUTION|>--- conflicted
+++ resolved
@@ -577,10 +577,5 @@
         return reverse_tournament('randomised-urls-view', self.get_tournament())
 
     def post(self, request, *args, **kwargs):
-<<<<<<< HEAD
-        # tournament = self.get_tournament()
-
-=======
->>>>>>> 1026232b
         messages.success(self.request, "Emails were sent for all teams and adjudicators.")
         return super().post(request, *args, **kwargs)