--- conflicted
+++ resolved
@@ -2,19 +2,11 @@
 msgstr ""
 "Project-Id-Version: tabbycat\n"
 "Report-Msgid-Bugs-To: \n"
-<<<<<<< HEAD
-"POT-Creation-Date: 2019-07-21 05:14-0700\n"
-"PO-Revision-Date: YEAR-MO-DA HO:MI+ZONE\n"
-"Last-Translator: FULL NAME <EMAIL@ADDRESS>\n"
-"Language-Team: LANGUAGE <LL@li.org>\n"
-"Language: \n"
-=======
 "POT-Creation-Date: 2018-08-25 22:17+0200\n"
 "PO-Revision-Date: 2019-07-11 23:48\n"
 "Last-Translator: philip_tc\n"
 "Language-Team: English\n"
 "Language: en_US\n"
->>>>>>> b4fb6dfe
 "MIME-Version: 1.0\n"
 "Content-Type: text/plain; charset=UTF-8\n"
 "Content-Transfer-Encoding: 8bit\n"
@@ -378,16 +370,7 @@
 msgstr ""
 
 #: standings/templates/standings_diversity.html:22
-<<<<<<< HEAD
-msgid ""
-"The results data displayed here is presented without tests for statistical "
-"significance. Correlations should not be automatically considered reliable; "
-"particularly at small tournaments. A 'region' is a customisable category "
-"assigned to a set of institutions, and counted using the number of "
-"participants assigned to those institutions."
-=======
 msgid "The speaker and adjudicator results data displayed here is presented without tests for statistical significance. Correlations should not be automatically considered reliable; particularly at small tournaments."
->>>>>>> b4fb6dfe
 msgstr ""
 
 #: standings/templates/standings_diversity.html:37
@@ -553,15 +536,8 @@
 msgid "%(title)s (Top %(limit)d Only)"
 msgstr ""
 
-<<<<<<< HEAD
-#: standings/views.py:207 standings/views.py:433
-msgid ""
-"The tab can't be displayed because all rounds so far in this tournament are "
-"silent."
-=======
 #: standings/views.py:204 standings/views.py:430
 msgid "The tab can't be displayed because all rounds so far in this tournament are silent."
->>>>>>> b4fb6dfe
 msgstr ""
 
 #: standings/views.py:283
