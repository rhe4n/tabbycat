import logging
import random

from django.utils.translation import gettext as _

from draw.generator.powerpair import PowerPairedDrawGenerator
from participants.utils import get_side_history
from tournaments.models import Round
from standings.teams import TeamStandingsGenerator

from .models import Debate, DebateTeam
from .generator import BPEliminationResultPairing, DrawGenerator, DrawUserError, ResultPairing
from .generator.utils import ispow2

logger = logging.getLogger(__name__)

OPTIONS_TO_CONFIG_MAPPING = {
    "avoid_institution"     : "draw_rules__avoid_same_institution",
    "avoid_history"         : "draw_rules__avoid_team_history",
    "history_penalty"       : "draw_rules__team_history_penalty",
    "institution_penalty"   : "draw_rules__team_institution_penalty",
    "side_allocations"      : "draw_rules__draw_side_allocations",
    "avoid_conflicts"       : "draw_rules__draw_avoid_conflicts",
    "odd_bracket"           : "draw_rules__draw_odd_bracket",
    "pairing_method"        : "draw_rules__draw_pairing_method",
    "pullup_restriction"    : "draw_rules__draw_pullup_restriction",
    "pullup"                : "draw_rules__bp_pullup_distribution",
    "position_cost"         : "draw_rules__bp_position_cost",
    "assignment_method"     : "draw_rules__bp_assignment_method",
    "renyi_order"           : "draw_rules__bp_renyi_order",
    "exponent"              : "draw_rules__bp_position_cost_exponent",
}


def DrawManager(round, active_only=True):  # noqa: N802 (factory function)
    teams_in_debate = round.tournament.pref('teams_in_debate')
    try:
        klass = DRAW_MANAGER_CLASSES[(teams_in_debate, round.draw_type)]
    except KeyError:
        if teams_in_debate == 'two':
            raise DrawUserError(_("The draw type %(type)s can't be used with two-team formats.") % {'type': round.get_draw_type_display()})
        elif teams_in_debate == 'bp':
            raise DrawUserError(_("The draw type %(type)s can't be used with British Parliamentary.") % {'type': round.get_draw_type_display()})
        else:
            raise DrawUserError(_("Unrecognised \"teams in debate\" option: %(option)s") % {'option': teams_in_debate})
    logger.debug("Using draw manager class: %s", klass.__name__)
    return klass(round, active_only)


class BaseDrawManager:
    """Creates, modifies and retrieves relevant Debate objects relating to a draw."""

    generator_type = None

    def __init__(self, round, active_only=True):
        self.round = round
        self.teams_in_debate = self.round.tournament.pref('teams_in_debate')
        self.active_only = active_only

    def get_relevant_options(self):
        if self.teams_in_debate == 'two':
            return ["avoid_institution", "avoid_history", "history_penalty", "institution_penalty"]
        else:
            return []

    def get_generator_type(self):
        return self.generator_type

    def get_teams(self):
        if self.active_only:
            return self.round.active_teams.all()
        else:
            return self.round.tournament.team_set.all()

    def get_results(self):
        # Only needed for EliminationDrawManager
        return None

    def get_rrseq(self):
        # Only needed for RoundRobinDrawManager
        return None

    def _populate_side_history(self, teams):
        sides = self.round.tournament.sides

        if self.round.prev:
            prev_seq = self.round.prev.seq
            side_history = get_side_history(teams, sides, prev_seq)
            for team in teams:
                team.side_history = side_history[team.id]
        else:
            for team in teams:
                team.side_history = [0] * len(sides)

    def _populate_team_side_allocations(self, teams):
        tsas = dict()
        for tsa in self.round.teamsideallocation_set.all():
            tsas[tsa.team] = tsa.side
        for team in teams:
            if team in tsas:
                team.allocated_side = tsas[team]

    def _make_debates(self, pairings):
        random.shuffle(pairings)  # to avoid IDs indicating room ranks

        for pairing in pairings:
            debate = Debate(round=self.round)
            debate.division = pairing.division
            debate.bracket = pairing.bracket
            debate.room_rank = pairing.room_rank
            debate.flags = ",".join(pairing.flags)  # comma-separated list
            if (self.round.tournament.pref('draw_side_allocations') == "manual-ballot" or
                    self.round.is_break_round):
                debate.sides_confirmed = False
            debate.save()

            for team, side in zip(pairing.teams, self.round.tournament.sides):
                DebateTeam.objects.create(debate=debate, team=team, side=side,
                        flags=",".join(pairing.get_team_flags(team)))

    def delete(self):
        self.round.debate_set.all().delete()

    def create(self):
        """Generates a draw and populates the database with it."""

        if self.round.draw_status != Round.STATUS_NONE:
            raise RuntimeError("Tried to create a draw on round that already has a draw")

        self.delete()

        options = dict()
        for key in self.get_relevant_options():
            options[key] = self.round.tournament.preferences[OPTIONS_TO_CONFIG_MAPPING[key]]
        if options.get("side_allocations") == "manual-ballot":
            options["side_allocations"] = "balance"

        teams = self.get_teams()
        results = self.get_results()
        rrseq = self.get_rrseq()

        self._populate_side_history(teams)
        if options.get("side_allocations") == "preallocated":
            self._populate_team_side_allocations(teams)

        generator_type = self.get_generator_type()
        logger.debug("Using generator type: %s", generator_type)
        drawer = DrawGenerator(self.teams_in_debate, generator_type, teams,
                results=results, rrseq=rrseq, **options)
        pairings = drawer.generate()
        self._make_debates(pairings)
        self.round.draw_status = Round.STATUS_DRAFT
        self.round.save()


class RandomDrawManager(BaseDrawManager):
    generator_type = "random"

    def get_relevant_options(self):
        options = super().get_relevant_options()
        if self.teams_in_debate == 'two':
            options.extend(["avoid_conflicts", "side_allocations"])
        return options


class ManualDrawManager(BaseDrawManager):
    generator_type = "manual"

    def get_relevant_options(self):
        return []


class PowerPairedDrawManager(BaseDrawManager):
    generator_type = "power_paired"

    def get_relevant_options(self):
        options = super().get_relevant_options()
        if self.teams_in_debate == 'two':
            options.extend([
                "avoid_conflicts", "odd_bracket", "pairing_method",
                "pullup_restriction", "side_allocations"
            ])
        elif self.teams_in_debate == 'bp':
            options.extend(["pullup", "position_cost", "assignment_method", "renyi_order", "exponent"])
        return options

    def get_teams(self):
        """Get teams in ranked order."""
        teams = super().get_teams()

        metrics = self.round.tournament.pref('team_standings_precedence')
        pullup_metric = PowerPairedDrawGenerator.PULLUP_RESTRICTION_METRICS[self.round.tournament.pref('draw_pullup_restriction')]

        generator = TeamStandingsGenerator(metrics, ('rank', 'subrank'), tiebreak="random",
            extra_metrics=(pullup_metric,) if pullup_metric and pullup_metric not in metrics else ())
        standings = generator.generate(teams, round=self.round.prev)

        ranked = []
        for standing in standings:
            team = standing.team
<<<<<<< HEAD
            team.points = next(standing.itermetrics())
            if pullup_metric:
                setattr(team, pullup_metric, standing.metrics[pullup_metric])
=======
            team.points = next(standing.itermetrics(), 0)
>>>>>>> b7ab97a9
            ranked.append(team)

        return ranked


class RoundRobinDrawManager(BaseDrawManager):
    generator_type = "round_robin"

    def get_rrseq(self):
        prior_rrs = list(self.round.tournament.round_set.filter(draw_type=Round.DRAW_ROUNDROBIN).order_by('seq'))
        try:
            rr_seq = prior_rrs.index(self.round) + 1 # Dont 0-index
        except ValueError:
            raise RuntimeError("Tried to calculate an effective round robin seq but couldn't")

        return rr_seq


class BaseEliminationDrawManager(BaseDrawManager):
    result_pairing_class = None

    def get_teams(self):
        breaking_teams = self.round.break_category.breakingteam_set_competing.order_by(
                'break_rank').select_related('team')
        return [bt.team for bt in breaking_teams]

    def get_results(self):
        if self.round.prev is not None and self.round.prev.is_break_round:
            debates = self.round.prev.debate_set_with_prefetches(ordering=('room_rank',), results=True,
                    adjudicators=False, speakers=False, divisions=False, venues=False)
            pairings = [self.result_pairing_class.from_debate(debate, tournament=self.round.tournament)
                        for debate in debates]
            return pairings
        else:
            return None


class EliminationDrawManager(BaseEliminationDrawManager):
    result_pairing_class = ResultPairing

    def get_generator_type(self):
        if self.round.prev is not None and self.round.prev.is_break_round:
            return "elimination"
        else:
            return "first_elimination"


class BPEliminationDrawManager(BaseEliminationDrawManager):
    result_pairing_class = BPEliminationResultPairing

    def get_generator_type(self):
        break_size = self.round.break_category.break_size
        if break_size % 6 == 0 and ispow2(break_size // 6):
            nprev_rounds = self.round.break_category.round_set.filter(seq__lt=self.round.seq).count()
            if nprev_rounds == 0:
                return "partial_elimination"
            elif nprev_rounds == 1:
                return "after_partial_elimination"
            else:
                return "elimination"
        elif break_size % 4 == 0 and ispow2(break_size // 4):
            if self.round.prev is not None and self.round.prev.is_break_round:
                return "elimination"
            else:
                return "first_elimination"
        else:
            raise DrawUserError(_("The break size (%(size)d) for this break category was invalid. "
                "It must be either six times or four times a power of two.") % {'size': break_size})


DRAW_MANAGER_CLASSES = {
    ('two', Round.DRAW_RANDOM): RandomDrawManager,
    ('two', Round.DRAW_POWERPAIRED): PowerPairedDrawManager,
    ('two', Round.DRAW_ROUNDROBIN): RoundRobinDrawManager,
    ('two', Round.DRAW_MANUAL): ManualDrawManager,
    ('two', Round.DRAW_ELIMINATION): EliminationDrawManager,
    ('bp', Round.DRAW_RANDOM): RandomDrawManager,
    ('bp', Round.DRAW_MANUAL): ManualDrawManager,
    ('bp', Round.DRAW_POWERPAIRED): PowerPairedDrawManager,
    ('bp', Round.DRAW_ELIMINATION): BPEliminationDrawManager,
}<|MERGE_RESOLUTION|>--- conflicted
+++ resolved
@@ -198,13 +198,9 @@
         ranked = []
         for standing in standings:
             team = standing.team
-<<<<<<< HEAD
-            team.points = next(standing.itermetrics())
+            team.points = next(standing.itermetrics(), 0)
             if pullup_metric:
                 setattr(team, pullup_metric, standing.metrics[pullup_metric])
-=======
-            team.points = next(standing.itermetrics(), 0)
->>>>>>> b7ab97a9
             ranked.append(team)
 
         return ranked
