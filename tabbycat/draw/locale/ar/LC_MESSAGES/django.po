<<<<<<< HEAD
# Tabbycat translations, draw module
# Copyright (C) 2018 Tabbycat developers and translators
# This file is distributed under the same license as the Tabbycat package.
# Chuan-Zheng Lee <czlee@stanford.edu>, 2018
#
#, fuzzy
=======
>>>>>>> b4fb6dfe
msgid ""
msgstr ""
"Project-Id-Version: tabbycat\n"
"Report-Msgid-Bugs-To: \n"
"POT-Creation-Date: 2019-07-21 05:14-0700\n"
<<<<<<< HEAD
"PO-Revision-Date: YEAR-MO-DA HO:MI+ZONE\n"
"Last-Translator: Faisal Muhammad <abc12abc@hotmail.com>, 2018\n"
"Language-Team: Arabic (https://www.transifex.com/tabbycat/teams/80723/ar/)\n"
"Language: ar\n"
"MIME-Version: 1.0\n"
"Content-Type: text/plain; charset=UTF-8\n"
"Content-Transfer-Encoding: 8bit\n"
"Plural-Forms: nplurals=6; plural=n==0 ? 0 : n==1 ? 1 : n==2 ? 2 : n%100>=3 "
"&& n%100<=10 ? 3 : n%100>=11 && n%100<=99 ? 4 : 5;\n"
=======
"PO-Revision-Date: 2019-07-21 12:19\n"
"Last-Translator: philip_tc\n"
"Language-Team: Arabic\n"
"Language: ar_SA\n"
"MIME-Version: 1.0\n"
"Content-Type: text/plain; charset=UTF-8\n"
"Content-Transfer-Encoding: 8bit\n"
"Plural-Forms: nplurals=6; plural=(n==0 ? 0 : n==1 ? 1 : n==2 ? 2 : n%100>=3 && n%100<=10 ? 3 : n%100>=11 && n%100<=99 ? 4 : 5);\n"
"X-Generator: crowdin.com\n"
"X-Crowdin-Project: tabbycat\n"
"X-Crowdin-Language: ar\n"
"X-Crowdin-File: /develop/tabbycat/draw/locale/en/LC_MESSAGES/django.po\n"
>>>>>>> b4fb6dfe

#: draw/admin.py:68
#, python-format
msgid "%(count)d debate had its status set to %(status)s."
msgid_plural "%(count)d debates had their statuses set to %(status)s."
msgstr[0] ""
msgstr[1] ""
msgstr[2] ""
msgstr[3] ""
msgstr[4] ""
msgstr[5] ""

#: draw/admin.py:75
#, python-format
msgid "Set result status to %(status)s"
msgstr "تحديد حالة الدرجات %(status)s"

#: draw/admin.py:85
#, python-format
msgid "%(count)d debate was marked as having its sides confirmed."
msgid_plural "%(count)d debates were marked as having their sides confirmed."
msgstr[0] ""
msgstr[1] ""
msgstr[2] ""
msgstr[3] ""
msgstr[4] ""
msgstr[5] ""

#: draw/admin.py:94
#, python-format
msgid "%(count)d debate was marked as having its sides not confirmed."
msgid_plural "%(count)d debates were marked as having their sides not confirmed."
msgstr[0] ""
msgstr[1] ""
msgstr[2] ""
msgstr[3] ""
msgstr[4] ""
msgstr[5] ""

#: draw/apps.py:7 draw/views.py:435 draw/views.py:438
msgid "Draw"
msgstr "قرعة "

#: draw/generator/__init__.py:16
msgid "Too many swaps"
msgstr "التبديلات أكثر من اللازم"

#: draw/generator/__init__.py:17
msgid "One-up-one-down (history)"
msgstr "من الاول إلى الاخير ( تاريخ ) "

#: draw/generator/__init__.py:18
msgid "One-up-one-down (institution)"
msgstr "من الاول إلى الاخير ( مؤسسة ) "

#: draw/generator/__init__.py:19
msgid "One-up-one-down (to accommodate)"
msgstr "من الأول للأخير (لحفظ المساحة)"

#: draw/generator/__init__.py:20
msgid "Bubble up (history)"
msgstr "تصاعدي (تاريخ)"

#: draw/generator/__init__.py:21
msgid "Bubble down (history)"
msgstr "تنازلي (تاريخ)"

#: draw/generator/__init__.py:22
msgid "Bubble up (institution)"
msgstr "تصاعدي (مؤسسة)"

#: draw/generator/__init__.py:23
msgid "Bubble down (institution)"
msgstr "تنازلي (مؤسسة)"

#: draw/generator/__init__.py:24
msgid "Bubble up (to accommodate)"
msgstr "تصاعدي (لحفظ المساحة)"

#: draw/generator/__init__.py:25
msgid "Bubble down (to accommodate)"
msgstr "تنازلي (لحفظ المساحة)"

#: draw/generator/__init__.py:26
msgid "Can't bubble up/down"
msgstr "لا يمكن ترتيب حسب / تصاعدي أو تنازلي"

#: draw/generator/__init__.py:27
msgid "Pull-up team"
msgstr "الفرق الصاعدة"

#: draw/generator/bpelimination.py:36 draw/generator/elimination.py:68
#, python-format
msgid "%d debates in the previous round don't have a result."
msgstr "%d مناظرة لم توضع درجاتها في الجولات السابقة "

#: draw/generator/bpelimination.py:38
#, python-format
msgid "%d debates in the previous round don't have exactly two teams advancing."
msgstr ""

#: draw/generator/bpelimination.py:71
#, python-format
msgid "The room ranks of the partial elimination round indicate that an odd number of teams (%(nbypassing)d) bypassed it."
msgstr ""

#: draw/generator/bpelimination.py:75
#, python-format
<<<<<<< HEAD
msgid ""
"The room ranks of the partial elimination round indicate that %(nbypassing)d "
"teams bypassed it, but %(advancing)d teams advanced from it."
=======
msgid "The room ranks of the partial elimination round indicate that %(nbypassing)d teams bypassed it, but %(advancing)d teams advanced from it."
>>>>>>> b4fb6dfe
msgstr ""

#: draw/generator/bpelimination.py:122
#, python-format
msgid "The number of debates (%d) in the last round is not a power of two."
msgstr ""

#: draw/generator/bphungarian.py:171
#, python-format
msgid "The Rényi order can't be negative, and it's currently set to %(alpha)f."
msgstr ""

#: draw/generator/common.py:51
#, python-format
msgid "The number of teams presented for the draw was not a multiple of %(num)d."
msgstr ""

#: draw/generator/common.py:54
msgid "There were no teams for the draw."
msgstr "لا توجد فرق لإجراء القرعة"

#: draw/generator/elimination.py:43
#, python-format
<<<<<<< HEAD
msgid ""
"There are only %d teams breaking in this category; there need to be at least "
"two to generate an elimination round draw."
=======
msgid "There are only %d teams breaking in this category; there need to be at least two to generate an elimination round draw."
>>>>>>> b4fb6dfe
msgstr ""

#: draw/generator/elimination.py:75
#, python-format
msgid "The number of teams (%d) in this round is not a power of two."
msgstr ""

#: draw/generator/powerpair.py:74
#, python-format
msgid "%(noninteger)d out of %(total)d teams have a noninteger first metric in the team standings. Intermediate brackets require the first team standings metric to be an integer (typically points or wins)."
msgstr ""

#: draw/generator/random.py:97
#, python-format
msgid "There were %(aff_count)d affirmative teams but %(neg_count)d negative teams."
msgstr ""

#: draw/generator/random.py:100
msgid "One or more teams had an allocated side that wasn't affirmative or negative."
msgstr "موقف الفريق لم يحدد موالاة أو معارضة "

#: draw/manager.py:41
#, python-format
msgid "The draw type %(type)s can't be used with two-team formats."
msgstr ""

#: draw/manager.py:43
#, python-format
msgid "The draw type %(type)s can't be used with British Parliamentary."
msgstr ""

#: draw/manager.py:45
#, python-format
msgid "Unrecognised \"teams in debate\" option: %(option)s"
msgstr ""

#: draw/manager.py:267
#, python-format
msgid "The break size (%(size)d) for this break category was invalid. It must be either six times or four times a power of two."
msgstr ""

#: draw/models.py:27
msgid "none"
msgstr "لا يوجد"

#: draw/models.py:28
msgid "postponed"
msgstr "مؤجل"

#: draw/models.py:29
msgid "draft"
msgstr "مسودة"

#: draw/models.py:30
msgid "confirmed"
msgstr "مؤكد"

#: draw/models.py:35 draw/models.py:444
msgid "round"
msgstr "جولة"

#: draw/models.py:37
msgid "venue"
msgstr "قاعة "

#: draw/models.py:40
msgid "division"
msgstr "تقسيمة/فئة"

#: draw/models.py:43
msgid "bracket"
msgstr "جدول"

#: draw/models.py:45
msgid "room rank"
msgstr "مستوى القاعة"

#: draw/models.py:48
msgid "time"
msgstr "الوقت"

#: draw/models.py:49
msgid "The time/date of a debate if it is specifically scheduled"
msgstr "وقت / تاريخ المتاظرة إذا كان محدد"

#: draw/models.py:55
msgid "importance"
msgstr "أهمية"

#: draw/models.py:57
msgid "result status"
msgstr "حالة النتيجة"

#: draw/models.py:59
msgid "sides confirmed"
msgstr "المواقف مؤكدة "

#: draw/models.py:60
msgid "If unchecked, the sides assigned to teams in this debate are just placeholders."
msgstr "اذا لم يتم تحديد المواقف، تكون مواقف الفرق حسب أماكنهم "

#: draw/models.py:63 draw/models.py:327
msgid "debate"
msgstr "مناظرة"

#: draw/models.py:64
msgid "debates"
msgstr "مناظرات"

#. Translators: This is appended to a list of teams, e.g. "Auckland
#. 1, Vic Wellington 1 (sides not confirmed)". Mind the leading
#. space.
#: draw/models.py:83 draw/models.py:108
msgid " (sides not confirmed)"
msgstr "(لم يتم تأكيد موقفي الفريقين)"

#. Translators: This goes between teams in a debate, e.g. "Auckland 1
#. vs Vic Wellington 1". Mind the leading and trailing spaces.
#: draw/models.py:95 draw/models.py:112
msgid " vs "
msgstr "ضد"

#: draw/models.py:317
msgid "affirmative"
msgstr "موالاة"

#: draw/models.py:318
msgid "negative"
msgstr "معارضة"

#: draw/models.py:319
msgid "opening government"
msgstr "موالاة أولى "

#: draw/models.py:320
msgid "opening opposition"
msgstr "معارضة أولى"

#: draw/models.py:321
msgid "closing government"
msgstr "موالاة ثانية"

#: draw/models.py:322
msgid "closing opposition"
msgstr "معارضة ثانية "

#: draw/models.py:329 draw/models.py:446
msgid "team"
msgstr "فريق"

#: draw/models.py:331 draw/models.py:448
msgid "side"
msgstr "موقف"

#: draw/models.py:337
msgid "debate team"
msgstr "فريق المناظرة"

#: draw/models.py:338
msgid "debate teams"
msgstr "فرق المناظرة"

#: draw/models.py:366
msgid "placed 1st"
msgstr ""

#: draw/models.py:368
msgid "placed 2nd"
msgstr ""

#: draw/models.py:370
msgid "placed 3rd"
msgstr ""

#: draw/models.py:372
msgid "placed 4th"
msgstr ""

#: draw/models.py:374 draw/models.py:381
msgid "result unknown"
msgstr "النتيجة غير معروفة "

#: draw/models.py:377
msgid "won"
msgstr ""

#: draw/models.py:379
msgid "lost"
msgstr ""

#: draw/models.py:452
msgid "team side allocation"
msgstr "تخصيص مواقف الفرق "

#: draw/models.py:453
msgid "team side allocations"
msgstr "تخصيصات مواقف الفرق "

#. Translators: e.g. "Affirmative: Rank", "Government: Draw strength",
#. "Opening government: Total speaker score", "Closing opposition: Number of firsts"
#: draw/tables.py:33
#, python-format
msgid "%(side_name)s: %(metric_name)s"
msgstr "%(side_name)s:%(metric_name)s"

#: draw/tables.py:76
#, python-format
msgid "Team %(num)d"
msgstr "الفريق%(num)d"

#: draw/tables.py:88
msgid "Room rank of this debate"
msgstr "مستوى المناظرة في هذه القاعة "

#: draw/tables.py:96
msgid "Bracket of this debate"
msgstr "جدول هذه المناظرة "

#: draw/tables.py:165
msgid "number of pullups before this round"
msgstr "عدد السحوبات قبل هذه الجولة "

#. Translators: Abbreviation for "side history"
#: draw/tables.py:167
msgid "PU"
msgstr ""

#: draw/tables.py:182
msgid "side history<br>\n"
"(number of times the team has been on each side before this round)"
msgstr "تاريخ المواقف <br>\n"
"( عدد المرات التي كان الفريق في هذا الموقف قبل هذه الجولة )"

#. Translators: Abbreviation for "side history"
#: draw/tables.py:184
msgid "SH"
msgstr ""

#: draw/tables.py:249
msgid "Went from balanced to imbalanced"
msgstr "ترتيب من متوازن إلى غير متوازن"

#: draw/tables.py:250
msgid "Went from imbalanced to balanced"
msgstr "ترتيب من غير متوازن إلى متوازن"

#: draw/tables.py:251
msgid "Best improvement possible, still imbalanced"
msgstr "أفضل تحسن ممكن ، غير مستقر "

#: draw/tables.py:252
msgid "Was imbalanced and still imbalanced"
msgstr "كان غير مستقر و مازال غير مستقر "

#: draw/tables.py:291
msgid "Side"
msgstr "الموقف"

#: draw/tables.py:292
msgid "Position this round"
msgstr "موقف هذه الجولة "

#: draw/tables.py:296
msgid "Before"
msgstr "قبل"

#: draw/tables.py:297
msgid "Side history before this round"
msgstr "تاريخ المواقف قبل هذه الجولة "

#: draw/tables.py:301
msgid "After"
msgstr "بعد "

#: draw/tables.py:302
msgid "Side history after this round"
msgstr "تاريخ المواقف بعد هذه الجولة "

#: draw/tables.py:312 draw/tables.py:395
msgid "Cost"
msgstr "التكلفة "

#: draw/tables.py:312
msgid "Position cost"
msgstr "تكلفة الموقف "

#: draw/tables.py:325
msgid "Status"
msgstr "الحالة"

#: draw/tables.py:365
<<<<<<< HEAD
msgid ""
"Teams with this many points are permitted in this debate<br>\n"
=======
msgid "Teams with this many points are permitted in this debate<br>\n"
>>>>>>> b4fb6dfe
"(bracket in bold)"
msgstr "الفرق المسموح لها دخول هذه المناظرة لها هذا العدد من الدرجات <br>"

#: draw/tables.py:383
#, python-format
msgid "%(team)s: %(metric)s"
msgstr ""

#: draw/tables.py:390
msgid "side history before this round"
msgstr "تاريخ الموقف قبل هذه الجولة"

#: draw/tables.py:390
msgid "Sides"
msgstr "المواقف"

#: draw/tables.py:395
msgid "position cost"
msgstr "تكلفة الموقف "

#: draw/templates/admin/draw/debateteam/delete_warning.html:5
msgid "STOP!!! Read this first! Deleting debate teams from the database may crash Tabbycat!"
msgstr "توقف ! اقرأ هذا أولا ! حذف هذا الفريق قدد يسبب تعطيل البرنامج ! "

#: draw/templates/admin/draw/debateteam/delete_warning.html:10
msgid "Tabbycat requires that all debates have <strong>exactly</strong> one debate team for each side, and no other debate teams, at all times. If you delete any debate teams, you must then either replace each one with a new debate team in the same debate, or delete the associated debate objects. If you don't do this correctly, many pages <strong>will</strong> crash."
msgstr "يطلب البرنامج أن يكون لجميع المتناظرين <strong>بالضبط </strong> فريقا واحدا للمناظرة لكل موقف، ولا فرق مناظرة أخرى، في جميع الأوقات. إذا قمت بحذف أي فريق . يجب عليك إما استبدال كل فريق بفريق جديد في نفس المناظرة . أو حذف قاعات المناظرة المرتبطة بها. إذا لم تقوم بهذا بشكل صحيح، العديد من الصفحات <strong> </strong> سوف تتأثر ."

#: draw/templates/admin/draw/debateteam/delete_warning.html:15
#: draw/templates/admin/draw/debateteam/edit_warning.html:15
msgid "This is a common source of errors. If it happens to you, check the debates (under the Draw section in this Edit Database area) and ensure that all of them have exactly one affirmative and one negative team."
msgstr "وهذا مصدر شائع للأخطاء. إذا حدث لك، تحقق من المناظرة (تحت قسم رسم في هذه المنطقة تحرير قاعدة البيانات) والتأكد من أن كل منهم لديه موالاة واحدة و معارضة واحدة تماما."

#: draw/templates/admin/draw/debateteam/edit_warning.html:5
msgid "WARNING!!! If you are editing debate teams, read this first!"
msgstr "تحذير!!! إذا كنت تقوم بتحرير فرق المناظرة ، وقراءة هذا أولا!"

#: draw/templates/admin/draw/debateteam/edit_warning.html:10
<<<<<<< HEAD
msgid ""
"Tabbycat requires that there be <strong>exactly</strong> one debate team for "
"each side, and no other debate teams, in each debate. If you edit debate "
"teams in the database, you must ensure that this remains the case. If you "
"don't do this correctly, many pages <strong>will</strong> crash."
msgstr ""
"يطلب البرنامج أن يكون لجميع المناظرات <strong>بالضبط </strong> فريقا واحدا "
"للمناظرة لكل موقف، ولا فرق مناظرة أخرى، في جميع الأوقات. إذا قمت بحذف أي "
"فريق . يجب عليك إما استبداله بفريق جديد في نفس المناظرة . أو حذف قاعات "
"المناظرة المرتبطة بها. إذا لم تقم بذلك بشكل صحيح، العديد من الصفحات "
"<strong>سوف </strong> تتأثر الكثير من الصفحات."
=======
msgid "Tabbycat requires that there be <strong>exactly</strong> one debate team for each side, and no other debate teams, in each debate. If you edit debate teams in the database, you must ensure that this remains the case. If you don't do this correctly, many pages <strong>will</strong> crash."
msgstr "يطلب البرنامج أن يكون لجميع المناظرات <strong>بالضبط </strong> فريقا واحدا للمناظرة لكل موقف، ولا فرق مناظرة أخرى، في جميع الأوقات. إذا قمت بحذف أي فريق . يجب عليك إما استبداله بفريق جديد في نفس المناظرة . أو حذف قاعات المناظرة المرتبطة بها. إذا لم تقم بذلك بشكل صحيح، العديد من الصفحات <strong>سوف </strong> تتأثر الكثير من الصفحات."
>>>>>>> b4fb6dfe

#: draw/templates/confirmations_view.html:4
#: draw/templates/confirmations_view.html:5
msgid "Shift Confirmations"
msgstr ""

#: draw/templates/confirmations_view.html:9
#: draw/templates/draw_confirm_regeneration.html:10
#: draw/templates/draw_set_debate_times.html:10
#: draw/templates/draw_subpage.html:6
msgid "Back to Draw"
msgstr ""

#: draw/templates/confirmations_view.html:18
msgid "Adjudicators with no confirmed shifts"
msgstr ""

#: draw/templates/draw_alerts_adjudicators.html:6
#, python-format
msgid "1 debate does not have a chair."
msgid_plural "%(ndebates)s debates do not have a chair."
msgstr[0] ""
msgstr[1] ""
msgstr[2] ""
msgstr[3] ""
msgstr[4] ""
msgstr[5] ""

#: draw/templates/draw_alerts_adjudicators.html:15
#, python-format
msgid "<strong>%(adjudicators)s</strong> is adjudicating multiple debates."
msgid_plural "The following <strong>%(nadjs)s</strong> adjudicators are adjudicating multiple debates: <strong>%(adjudicators)s</strong>"
msgstr[0] ""
msgstr[1] ""
msgstr[2] ""
msgstr[3] ""
msgstr[4] ""
msgstr[5] ""

#: draw/templates/draw_alerts_adjudicators.html:24
#, python-format
msgid "1 debate has a panel with an even number of adjudicators."
msgid_plural "%(ndebates)s debates have panels with an even number of adjudicators."
msgstr[0] ""
msgstr[1] ""
msgstr[2] ""
msgstr[3] ""
msgstr[4] ""
msgstr[5] ""

#: draw/templates/draw_alerts_adjudicators.html:33
#, python-format
msgid "1 debate has an adjudicator conflict."
msgid_plural "%(ndebates)s debates have adjudicator conflicts."
msgstr[0] ""
msgstr[1] ""
msgstr[2] ""
msgstr[3] ""
msgstr[4] ""
msgstr[5] ""

#: draw/templates/draw_alerts_adjudicators.html:42
#, python-format
<<<<<<< HEAD
msgid ""
"<strong>%(adjudicators)s</strong> is unavailable this round, but is assigned "
"to a debate."
msgid_plural ""
"The following <strong>%(nadjs)s</strong> adjudicators are unavailable this "
"round, but are assigned to debates: <strong>%(adjudicators)s</strong>"
=======
msgid "<strong>%(adjudicators)s</strong> is unavailable this round, but is assigned to a debate."
msgid_plural "The following <strong>%(nadjs)s</strong> adjudicators are unavailable this round, but are assigned to debates: <strong>%(adjudicators)s</strong>"
>>>>>>> b4fb6dfe
msgstr[0] ""
msgstr[1] ""
msgstr[2] ""
msgstr[3] ""
msgstr[4] ""
msgstr[5] ""

#: draw/templates/draw_alerts_adjudicators.html:51
#, python-format
msgid "1 adjudicator is available but not assigned to a debate."
<<<<<<< HEAD
msgid_plural ""
"%(ndebates)s adjudicators are available but not assigned to a debate."
=======
msgid_plural "%(ndebates)s adjudicators are available but not assigned to a debate."
>>>>>>> b4fb6dfe
msgstr[0] ""
msgstr[1] ""
msgstr[2] ""
msgstr[3] ""
msgstr[4] ""
msgstr[5] ""

#: draw/templates/draw_alerts_teams.html:6
#, python-format
msgid "<strong>%(teams)s</strong> is competing in multiple debates."
msgid_plural "The following <strong>%(nteams)s</strong> teams are competing in multiple debates: <strong>%(teams)s</strong>"
msgstr[0] ""
msgstr[1] ""
msgstr[2] ""
msgstr[3] ""
msgstr[4] ""
msgstr[5] ""

#: draw/templates/draw_alerts_venues.html:5
#, python-format
msgid "1 debate does not have a venue."
msgid_plural "%(ndebates)s debates do not have a venue."
msgstr[0] ""
msgstr[1] ""
msgstr[2] ""
msgstr[3] ""
msgstr[4] ""
msgstr[5] ""

#: draw/templates/draw_alerts_venues.html:14
#, python-format
msgid "There are multiple debates in <strong>%(venues)s</strong>."
msgid_plural "The following <strong>%(ndebates)s</strong> venues have multiple debates in them: <strong>%(venues)s</strong>"
msgstr[0] ""
msgstr[1] ""
msgstr[2] ""
msgstr[3] ""
msgstr[4] ""
msgstr[5] ""

#: draw/templates/draw_alerts_venues.html:23
#, python-format
msgid "1 debate has a venue constraint violation."
msgid_plural "%(ndebates)s debates have venue constraint violations."
msgstr[0] ""
msgstr[1] ""
msgstr[2] ""
msgstr[3] ""
msgstr[4] ""
msgstr[5] ""

#: draw/templates/draw_base.html:6
msgid "Availability"
<<<<<<< HEAD
msgstr ""
=======
msgstr "الوفرة"
>>>>>>> b4fb6dfe

#: draw/templates/draw_base.html:11
msgid "Confirm Shifts"
msgstr "تأكيد النتائج"

#: draw/templates/draw_base.html:16 draw/templates/draw_status_draft.html:9
msgid "Edit Sides/Matchups"
msgstr "تعديل المواقف / التوزيع "

#: draw/templates/draw_base.html:19
msgid "Edit S/M Old"
msgstr ""

#: draw/templates/draw_base.html:22
<<<<<<< HEAD
#, fuzzy
#| msgid "Edit motions"
msgid "Edit Panels"
msgstr "تعديل القضايا"
=======
msgid "Edit Panels"
msgstr ""
>>>>>>> b4fb6dfe

#: draw/templates/draw_base.html:27
msgid "Redo Draw"
msgstr "إعادة القرعة"

#: draw/templates/draw_base.html:30
msgid "Draw Details"
msgstr "تفاصيل القرعة"

#: draw/templates/draw_base.html:34
msgid "Position Balance"
msgstr "موازنة المواقف "

#: draw/templates/draw_base.html:42 draw/templates/draw_display_admin.html:4
#: draw/templates/draw_display_admin.html:5
#: draw/templates/draw_display_assistant.html:4
#: draw/templates/draw_display_assistant.html:5
msgid "Display Draw"
msgstr "عرض القرعة"

#: draw/templates/draw_confirm_regeneration.html:5
msgid "Confirm draw regeneration"
msgstr ""

#: draw/templates/draw_confirm_regeneration.html:16
#, python-format
msgid "Confirm Draw Deletion for %(name)s"
msgstr ""

#: draw/templates/draw_confirm_regeneration.html:22
#, python-format
msgid "Do you really want to regenerate the draw for %(name)s? This will delete <strong>all the debates in the current draw</strong> —  including their ballots and adjudicator allocations — and cannot be undone. You probably don't want to do this if any results have been entered!"
msgstr ""

#: draw/templates/draw_confirm_regeneration.html:33
#, python-format
msgid "Yes, I want to delete the current draw for %(name)s"
msgstr ""

#: draw/templates/draw_display_admin.html:17
msgid "View Draw"
msgstr "عرض القرعة "

#: draw/templates/draw_display_admin.html:24
#, python-format
msgid "Debates start at %(start_time)s"
msgstr "المناظرة تبدأ %(start_time)s"

#: draw/templates/draw_display_admin.html:28
msgid "Add Start Time"
msgstr "إضافة وقت ابتداء المناظرة"

#: draw/templates/draw_display_admin.html:33
#: draw/templates/draw_set_debate_times.html:4
#: draw/templates/draw_set_debate_times.html:5
msgid "Schedule Debates"
msgstr "جدول المناظرات "

#: draw/templates/draw_display_admin.html:40
msgid "Enter Results"
msgstr "ادخل النتائج "

#: draw/templates/draw_display_admin.html:52
msgid "Motion Details"
msgstr "تفاصيل القضية "

#. Translators: Used when only one motion is expected, but there is more than one.
#: draw/templates/draw_display_admin.html:60
#: draw/templates/draw_display_admin.html:86
#, python-format
msgid "%(motions_count)s motion has been entered."
msgid_plural "%(motions_count)s motions have been entered."
msgstr[0] ""
msgstr[1] ""
msgstr[2] ""
msgstr[3] ""
msgstr[4] ""
msgstr[5] ""

#: draw/templates/draw_display_admin.html:66
msgid "Edit motions"
msgstr "تعديل القضايا"

#: draw/templates/draw_display_admin.html:69
<<<<<<< HEAD
msgid ""
"Your configuration/format requires motions to be specified as part of ballot "
"entry. Make sure they are added before results come in!"
msgstr ""
"یتطلب التوجيه / التوجیھات التي سیتم تحدیدھا کجزء من النتيجة . تأكد من أنها "
"تضاف قبل ادخال النتائج !"
=======
msgid "Your configuration/format requires motions to be specified as part of ballot entry. Make sure they are added before results come in!"
msgstr "یتطلب التوجيه / التوجیھات التي سیتم تحدیدھا کجزء من النتيجة . تأكد من أنها تضاف قبل ادخال النتائج !"
>>>>>>> b4fb6dfe

#: draw/templates/draw_display_admin.html:71
msgid "Enter motions"
msgstr "ادخل القضايا"

#: draw/templates/draw_display_admin.html:81
msgid "The motion has been entered."
msgstr "تم إضافة نص قضية المناظرة"

#: draw/templates/draw_display_admin.html:93
msgid "Edit the motion"
msgstr "تعديل القضية"

#: draw/templates/draw_display_admin.html:96
<<<<<<< HEAD
msgid ""
"A motion should be added if you want to display it to the auditorium or "
"print in on your ballots (using the links below) or to display it (later) on "
"the public motions page."
msgstr ""
"يجب إضافة قضية إذا أردت عرضه على القاعة أو طباعته على أوراق الاقتراع "
"(باستخدام الروابط أدناه) أو لعرضه (لاحقا) على صفحة القضايا العامة."
=======
msgid "A motion should be added if you want to display it to the auditorium or print in on your ballots (using the links below) or to display it (later) on the public motions page."
msgstr "يجب إضافة قضية إذا أردت عرضه على القاعة أو طباعته على أوراق الاقتراع (باستخدام الروابط أدناه) أو لعرضه (لاحقا) على صفحة القضايا العامة."
>>>>>>> b4fb6dfe

#: draw/templates/draw_display_admin.html:98
msgid "Enter a motion"
msgstr "أضف نص القضية"

#: draw/templates/draw_display_admin.html:112
msgid "Release Draw"
msgstr "أعلن القرعة"

#: draw/templates/draw_display_admin.html:118
msgid "You have not generated a draw for this round yet. There is nothing to release."
msgstr "ليس ثمة شيء للإعلان، لم تقم بإجراء القرعة بعد."

#: draw/templates/draw_display_admin.html:123
msgid "The draw for this round is still in a draft state. Confirm the draw before releasing it."
msgstr "قرعةهذه الجولة غسر مؤكدة . تأكد من القرعة قبل الإعلان."

#: draw/templates/draw_display_admin.html:128
msgid "Unrelease draw to public"
msgstr "عدم إعلان القرعة للجمهور."

#: draw/templates/draw_display_admin.html:133
msgid "The draw has been released publicly."
msgstr ""

#: draw/templates/draw_display_admin.html:136
msgid "View public draw page"
msgstr ""

#: draw/templates/draw_display_admin.html:145
#, python-format
<<<<<<< HEAD
msgid ""
"You have released the draw, so ballots and/or feedback can be submitted from "
"the public forms (if enabled). However, the draw itself will not show to the "
"public unless the \"public view of draw\" setting is enabled in <a class="
"\"alert-link\" href=\"%(alert_link)s\"> this tournament's configuration</a>."
=======
msgid "You have released the draw, so ballots and/or feedback can be submitted from the public forms (if enabled). However, the draw itself will not show to the public unless the \"public view of draw\" setting is enabled in <a class=\"alert-link\" href=\"%(alert_link)s\"> this tournament's configuration</a>."
>>>>>>> b4fb6dfe
msgstr ""

#: draw/templates/draw_display_admin.html:150
#, python-format
<<<<<<< HEAD
msgid ""
"You have released the draw, but it will not show to the public unless the "
"\"public view of draw\" setting is enabled in <a class=\"alert-link\" href="
"\"%(alert_link)s\"> this tournament's configuration</a>."
=======
msgid "You have released the draw, but it will not show to the public unless the \"public view of draw\" setting is enabled in <a class=\"alert-link\" href=\"%(alert_link)s\"> this tournament's configuration</a>."
>>>>>>> b4fb6dfe
msgstr ""

#: draw/templates/draw_display_admin.html:160
msgid "Release draw to public"
msgstr "إعلان القرعة للجمهور."

#: draw/templates/draw_display_admin.html:166
<<<<<<< HEAD
msgid ""
"Your tournament allows ballots and feedback to be submitted online by "
"adjudicators. The draw must be released before they can do so."
msgstr ""
"بطولتك تسمح بإدخال النتائج وتسليم التغذية الراجعة من قبل الحكام عبر الرابط "
"الخاص بهم. لا بد من إعلان القرعة ليتمكنوا من فعل ذلك."

#: draw/templates/draw_display_admin.html:169
msgid ""
"Your tournament allows ballots to be submitted online by adjudicators. The "
"draw must be released before they can do so."
msgstr ""
"بطولتك تسمح بإدخال النتائج وتسليمها من قبل الحكام عبر الرابط الخاص بهم. لا "
"بد من إعلان القرعة ليتمكنوا من فعل ذلك."

#: draw/templates/draw_display_admin.html:172
msgid ""
"Your tournament allows feedback to be submitted online by participants. The "
"draw must be released before they can do so."
msgstr ""
"بطولتك تسمح بتسليم التغذية الراجعة من قبل الحكام عبر الرابط الخاص بهم. لا بد "
"من إعلان القرعة ليتمكنوا من فعل ذلك."

#: draw/templates/draw_display_admin.html:176
msgid ""
"Your tournament is configured to show the draw publicly. Releasing a draw "
"will allow it to show it on the public page."
msgstr ""
"إعدادات البطولة تسمح بأن تٌرى من قبل العموم. إعلان القرعة سيظهرها على الصفحة "
"العمومية."

#: draw/templates/draw_display_admin.html:184
msgid ""
"Your configuration doesn't have a public draw page or feedback/ballot "
"submissions. There's no reason to release the draw."
msgstr ""
"لا تحتوي أنظمة البطولة على صفحة قرعة عامة أو تعليقات / بطاقات النتائج . ليس "
"هناك سبب لعرض القرعة."
=======
msgid "Your tournament allows ballots and feedback to be submitted online by adjudicators. The draw must be released before they can do so."
msgstr "بطولتك تسمح بإدخال النتائج وتسليم التغذية الراجعة من قبل الحكام عبر الرابط الخاص بهم. لا بد من إعلان القرعة ليتمكنوا من فعل ذلك."

#: draw/templates/draw_display_admin.html:169
msgid "Your tournament allows ballots to be submitted online by adjudicators. The draw must be released before they can do so."
msgstr "بطولتك تسمح بإدخال النتائج وتسليمها من قبل الحكام عبر الرابط الخاص بهم. لا بد من إعلان القرعة ليتمكنوا من فعل ذلك."

#: draw/templates/draw_display_admin.html:172
msgid "Your tournament allows feedback to be submitted online by participants. The draw must be released before they can do so."
msgstr "بطولتك تسمح بتسليم التغذية الراجعة من قبل الحكام عبر الرابط الخاص بهم. لا بد من إعلان القرعة ليتمكنوا من فعل ذلك."

#: draw/templates/draw_display_admin.html:176
msgid "Your tournament is configured to show the draw publicly. Releasing a draw will allow it to show it on the public page."
msgstr "إعدادات البطولة تسمح بأن تٌرى من قبل العموم. إعلان القرعة سيظهرها على الصفحة العمومية."

#: draw/templates/draw_display_admin.html:184
msgid "Your configuration doesn't have a public draw page or feedback/ballot submissions. There's no reason to release the draw."
msgstr "لا تحتوي أنظمة البطولة على صفحة قرعة عامة أو تعليقات / بطاقات النتائج . ليس هناك سبب لعرض القرعة."
>>>>>>> b4fb6dfe

#: draw/templates/draw_display_admin.html:202
msgid "Release Motions"
msgstr "أعلن القضايا"

#: draw/templates/draw_display_admin.html:203
msgid "Release motions to public"
msgstr "أعلن القضايا للجمهور."

#: draw/templates/draw_display_admin.html:204
msgid "Unrelease motions to public"
msgstr "عدم إعلان القضايا للجمهور."

#: draw/templates/draw_display_admin.html:206
msgid "Release Motion"
msgstr "أعلن القضية"

#: draw/templates/draw_display_admin.html:207
msgid "Release motion to public"
msgstr "اعلن القضية للجمهور."

#: draw/templates/draw_display_admin.html:208
msgid "Unrelease motion to public"
msgstr "عدم إعلان القضية للجمهور."

#: draw/templates/draw_display_admin.html:222
<<<<<<< HEAD
msgid ""
"Your tournament is configured to require motions to be selected in ballots "
"and to allow ballots to be submitted by adjudicators. Ensure that you "
"release the motions before debates finish, otherwise ballots will not be "
"able to be submitted."
msgstr ""

#: draw/templates/draw_display_admin.html:226
msgid ""
"Your tournament is configured to allow motions to be vetoed and to allow "
"ballots to be submitted by adjudicators. Ensure that you release the motions "
"before debates finish, otherwise ballots will not be able to nominate vetoes."
msgstr ""
"يسمح في اهذه البطولة ب التصويت على القضايا/ و تسليم إستمارات الدرجات من "
"المحكمين، تأكد من إعلان القضايا قبل انتهاء المناظرة ليتمكنوا من التصويت"

#: draw/templates/draw_display_admin.html:230
msgid ""
"Your tournament is configured to show the motion(s) for each round on the "
"public site. You'll need to first release the motion(s) for it to show there."
=======
msgid "Your tournament is configured to require motions to be selected in ballots and to allow ballots to be submitted by adjudicators. Ensure that you release the motions before debates finish, otherwise ballots will not be able to be submitted."
msgstr ""

#: draw/templates/draw_display_admin.html:226
msgid "Your tournament is configured to allow motions to be vetoed and to allow ballots to be submitted by adjudicators. Ensure that you release the motions before debates finish, otherwise ballots will not be able to nominate vetoes."
msgstr "يسمح في اهذه البطولة ب التصويت على القضايا/ و تسليم إستمارات الدرجات من المحكمين، تأكد من إعلان القضايا قبل انتهاء المناظرة ليتمكنوا من التصويت"

#: draw/templates/draw_display_admin.html:230
msgid "Your tournament is configured to show the motion(s) for each round on the public site. You'll need to first release the motion(s) for it to show there."
msgstr "هذه البطولة مبرمجة على إعلان القضايا في موقع عام، الرجاء إعلان القضايا ليتمكن البنامج من عرضها في الموقع العام."

#: draw/templates/draw_display_admin.html:234
msgid "Your tournament is not configured to show the motion(s) for each round on the public site. There's no need to release the motion(s)."
msgstr "هذه البطولة غير مبرمجة على إعلان القضايا في موقع عام، لا داعي لإعلان القضايا."

#: draw/templates/draw_display_admin.html:246
msgid "Motions have been released publicly."
>>>>>>> b4fb6dfe
msgstr ""

<<<<<<< HEAD
#: draw/templates/draw_display_admin.html:234
msgid ""
"Your tournament is not configured to show the motion(s) for each round on "
"the public site. There's no need to release the motion(s)."
msgstr ""
"هذه البطولة غير مبرمجة على إعلان القضايا في موقع عام، لا داعي لإعلان القضايا."

#: draw/templates/draw_display_admin.html:246
msgid "Motions have been released publicly."
msgstr ""

#: draw/templates/draw_display_admin.html:248
msgid "The motion has been released publicly."
msgstr ""

#: draw/templates/draw_display_admin.html:251
msgid "View public motions page"
msgstr ""

#: draw/templates/draw_display_admin.html:256
#, python-format
msgid ""
"You have released the motions, but they will not show to the public unless "
"the \"public view of motions\" setting is enabled in <a class=\"alert-link\" "
"href=\"%(alert_link)s\">this tournament's configuration</a>."
msgstr ""

#: draw/templates/draw_display_admin.html:278
#: draw/templates/draw_display_assistant.html:13
msgid "(for the briefing room)"
msgstr ""

#: draw/templates/draw_display_admin.html:283
#: draw/templates/draw_display_assistant.html:18
msgid "Display Draw ordered by Venue"
msgstr ""

#: draw/templates/draw_display_admin.html:287
#: draw/templates/draw_display_assistant.html:22
#, fuzzy
#| msgid "Display Draw"
msgid "Display Draw ordered by Team"
msgstr "عرض القرعة"

#: draw/templates/draw_display_admin.html:293
#: draw/templates/draw_display_assistant.html:28
msgid "Display Draws for <strong>All Current Rounds</strong> ordered by Venue"
msgstr ""

#: draw/templates/draw_display_admin.html:297
#: draw/templates/draw_display_assistant.html:32
msgid "Display Draws for <strong>All Current Rounds</strong> ordered by Team"
msgstr ""

#: draw/templates/draw_display_admin.html:301
#: draw/templates/draw_display_assistant.html:38
#, python-format
msgid "Display Draw for <strong>%(round_name)s</strong> ordered by Venue"
msgstr ""

#: draw/templates/draw_display_admin.html:307
#: draw/templates/draw_display_assistant.html:44
#, python-format
msgid "Display Draw for <strong>%(round_name)s</strong> ordered by Team"
msgstr ""

#: draw/templates/draw_display_admin.html:315
#: draw/templates/draw_display_assistant.html:55
#, fuzzy
#| msgid "Release Motions"
msgid "Display Motions"
msgstr "أعلن القضايا"

#: draw/templates/draw_display_admin.html:339
#, fuzzy
#| msgid "Edit motions"
msgid "Email Motions"
msgstr "تعديل القضايا"

#: draw/templates/draw_display_admin.html:341
#, fuzzy
#| msgid "Edit motions"
msgid "Email Motion"
msgstr "تعديل القضايا"

=======
#: draw/templates/draw_display_admin.html:248
msgid "The motion has been released publicly."
msgstr ""

#: draw/templates/draw_display_admin.html:251
msgid "View public motions page"
msgstr ""

#: draw/templates/draw_display_admin.html:256
#, python-format
msgid "You have released the motions, but they will not show to the public unless the \"public view of motions\" setting is enabled in <a class=\"alert-link\" href=\"%(alert_link)s\">this tournament's configuration</a>."
msgstr ""

#: draw/templates/draw_display_admin.html:278
#: draw/templates/draw_display_assistant.html:13
msgid "(for the briefing room)"
msgstr ""

#: draw/templates/draw_display_admin.html:283
#: draw/templates/draw_display_assistant.html:18
msgid "Display Draw ordered by Venue"
msgstr ""

#: draw/templates/draw_display_admin.html:287
#: draw/templates/draw_display_assistant.html:22
msgid "Display Draw ordered by Team"
msgstr ""

#: draw/templates/draw_display_admin.html:293
#: draw/templates/draw_display_assistant.html:28
msgid "Display Draws for <strong>All Current Rounds</strong> ordered by Venue"
msgstr ""

#: draw/templates/draw_display_admin.html:297
#: draw/templates/draw_display_assistant.html:32
msgid "Display Draws for <strong>All Current Rounds</strong> ordered by Team"
msgstr ""

#: draw/templates/draw_display_admin.html:301
#: draw/templates/draw_display_assistant.html:38
#, python-format
msgid "Display Draw for <strong>%(round_name)s</strong> ordered by Venue"
msgstr ""

#: draw/templates/draw_display_admin.html:307
#: draw/templates/draw_display_assistant.html:44
#, python-format
msgid "Display Draw for <strong>%(round_name)s</strong> ordered by Team"
msgstr ""

#: draw/templates/draw_display_admin.html:315
#: draw/templates/draw_display_assistant.html:55
msgid "Display Motions"
msgstr ""

#: draw/templates/draw_display_admin.html:339
msgid "Email Motions"
msgstr ""

#: draw/templates/draw_display_admin.html:341
msgid "Email Motion"
msgstr ""

>>>>>>> b4fb6dfe
#: draw/templates/draw_display_admin.html:361
msgid "Start at"
msgstr ""

#: draw/templates/draw_display_assistant.html:62
msgid "(for printing)"
msgstr ""

#: draw/templates/draw_display_assistant.html:66
msgid "View Ballot Forms"
msgstr ""

#: draw/templates/draw_display_assistant.html:71
msgid "View Feedback Forms"
msgstr ""

#: draw/templates/draw_display_by.html:17
msgid "Scroll Speed"
msgstr "سرعة التمرير"

#: draw/templates/draw_display_by.html:20
msgid "Fast"
msgstr "سريع"

#: draw/templates/draw_display_by.html:23
#: draw/templates/draw_display_by.html:44
msgid "Medium"
msgstr "متوسط "

#: draw/templates/draw_display_by.html:26
msgid "Slow"
msgstr "بطئ"

#: draw/templates/draw_display_by.html:29
msgid "Extra Slow"
msgstr "بطيء جداً "

#: draw/templates/draw_display_by.html:35
msgid "Text Size"
msgstr "حجم النص"

#: draw/templates/draw_display_by.html:38
msgid "Tiny"
msgstr "صغير جدا "

#: draw/templates/draw_display_by.html:41
msgid "Small"
msgstr "صغير"

#: draw/templates/draw_display_by.html:47
msgid "Large"
msgstr "كبير"

#: draw/templates/draw_display_by.html:50
msgid "Huge"
msgstr "ضخم"

#: draw/templates/draw_display_by.html:56
msgid "Stop Scroll"
msgstr "توقف التمرير"

#: draw/templates/draw_not_released.html:7
#, python-format
msgid "The draw for %(round_name)s has yet to be released."
msgstr "قرعة ـ%(round_name)s لم يعلن عنها بعد "

#: draw/templates/draw_not_released.html:11
<<<<<<< HEAD
#, fuzzy
#| msgid "The draw for %(round_name)s has yet to be released."
msgid "The draw for the next round has yet to be released."
msgstr "قرعة ـ%(round_name)s لم يعلن عنها بعد "
=======
msgid "The draw for the next round has yet to be released."
msgstr ""
>>>>>>> b4fb6dfe

#: draw/templates/draw_set_debate_times.html:6
#, python-format
msgid "for %(name)s"
msgstr ""

#: draw/templates/draw_set_debate_times.html:16
msgid "Apply Times to Debates"
msgstr ""

#: draw/templates/draw_set_debate_times.html:26
msgid "Assign Dates to Venue Catgories"
msgstr ""

#: draw/templates/draw_set_debate_times.html:54
msgid "Assign Times to Divisions"
msgstr ""

#: draw/templates/draw_status_confirmed.html:18
msgid "Adjudicator Allocations"
msgstr "تعيين المحكمين"

#: draw/templates/draw_status_confirmed.html:26
<<<<<<< HEAD
#, fuzzy
#| msgid ""
#| "There are currently fewer checked-in adjudicators than there are rooms."
msgid "There are currently fewer adjudicators checked in than there are rooms."
msgstr "عدد الحكام المعينين أقل من عدد القاعات "

#: draw/templates/draw_status_confirmed.html:37
#, fuzzy
#| msgid "Allocate adjudicators"
msgid "Allocate adjudicators (legacy interface)"
msgstr "تعيين الحكام "

#: draw/templates/draw_status_confirmed.html:40
#, fuzzy
#| msgid "Edit adjudicator allocation"
msgid "Edit adjudicator allocation (legacy interface)"
msgstr "تعديل تعيين الحكم "

#: draw/templates/draw_status_confirmed.html:46
msgid "Allocate adjudicators"
msgstr "تعيين الحكام "

=======
msgid "There are currently fewer adjudicators checked in than there are rooms."
msgstr ""

#: draw/templates/draw_status_confirmed.html:37
msgid "Allocate adjudicators (legacy interface)"
msgstr ""

#: draw/templates/draw_status_confirmed.html:40
msgid "Edit adjudicator allocation (legacy interface)"
msgstr ""

#: draw/templates/draw_status_confirmed.html:46
msgid "Allocate adjudicators"
msgstr "تعيين الحكام "

>>>>>>> b4fb6dfe
#: draw/templates/draw_status_confirmed.html:49
msgid "Edit adjudicator allocation"
msgstr "تعديل تعيين الحكم "

#: draw/templates/draw_status_confirmed.html:63
msgid "Venue Allocations"
msgstr "تعيين القاعة"

#: draw/templates/draw_status_confirmed.html:71
<<<<<<< HEAD
#, fuzzy
#| msgid "Allocate venues"
msgid "Allocate venues (legacy interface)"
msgstr "تعيين القاعات "

#: draw/templates/draw_status_confirmed.html:74
#, fuzzy
#| msgid "Edit venue allocation"
msgid "Edit venue allocation (legacy interface)"
msgstr "تعديل تعيين القاعة"
=======
msgid "Allocate venues (legacy interface)"
msgstr ""

#: draw/templates/draw_status_confirmed.html:74
msgid "Edit venue allocation (legacy interface)"
msgstr ""
>>>>>>> b4fb6dfe

#: draw/templates/draw_status_confirmed.html:80
msgid "Allocate venues"
msgstr "تعيين القاعات "

#: draw/templates/draw_status_confirmed.html:83
msgid "Edit venue allocation"
msgstr "تعديل تعيين القاعة"

#: draw/templates/draw_status_confirmed.html:98
msgid "Side Allocations"
msgstr "تعيين الموقف"

#: draw/templates/draw_status_confirmed.html:103
#, python-format
msgid "1 debate does not have its sides confirmed."
msgid_plural "%(ndebates)s debates do not have their sides confirmed."
msgstr[0] ""
msgstr[1] ""
msgstr[2] ""
msgstr[3] ""
msgstr[4] ""
msgstr[5] ""

#: draw/templates/draw_status_draft.html:6
msgid "Delete Draw"
msgstr ""

#: draw/templates/draw_status_draft.html:17
msgid "Confirm Draw"
msgstr ""

#: draw/templates/draw_status_draft.html:25
#, python-format
<<<<<<< HEAD
msgid ""
"Brackets are formed using the first metric in the team standings precedence, "
"which is currently set to <strong>%(metric)s</strong>, rather than team "
"points, which is the more usual convention. If this isn't what you wanted, "
"you can <a href=\"%(standings_config_url)s\" class=\"alert-link\">change the "
"team standings precedence in the standings configuration page</a>."
=======
msgid "Brackets are formed using the first metric in the team standings precedence, which is currently set to <strong>%(metric)s</strong>, rather than team points, which is the more usual convention. If this isn't what you wanted, you can <a href=\"%(standings_config_url)s\" class=\"alert-link\">change the team standings precedence in the standings configuration page</a>."
>>>>>>> b4fb6dfe
msgstr ""

#: draw/templates/draw_status_draft.html:37
#, python-format
<<<<<<< HEAD
msgid ""
"The draw type for this round is set to <strong>manual</strong>, so Tabbycat "
"has just made a blank draw. Head on over to <a href=\"%(edit_matchups_url)s"
"\" class=\"alert-link\">Edit Sides/Matchups</a> to fill it in."
=======
msgid "The draw type for this round is set to <strong>manual</strong>, so Tabbycat has just made a blank draw. Head on over to <a href=\"%(edit_matchups_url)s\" class=\"alert-link\">Edit Sides/Matchups</a> to fill it in."
>>>>>>> b4fb6dfe
msgstr ""

#: draw/templates/draw_status_draft.html:48
#, python-format
<<<<<<< HEAD
msgid ""
"The adjudicator score range is 0, and so adjudicator scores will be ignored "
"when allocating. You can <a href=\"%(feedback_config_url)s\" class=\"alert-"
"link\">change the adjudicator score range in the feedback configuration "
"page</a>."
msgstr ""

#: draw/templates/draw_status_draft.html:58
msgid ""
"Tabbycat assigns sides in elimination rounds randomly. However, because in "
"elimination rounds, many tournaments draw lots for sides in front of an "
"audience, the sides are marked as \"unconfirmed\", so that it doesn't look "
"like sides have been pre-assigned. After you confirm the draw, you'll need "
"to confirm sides on the \"Edit Sides/Matchups\" page, even if you wish to "
"accept Tabbycat's random assignment."
msgstr ""

#: draw/templates/draw_status_draft.html:65
msgid ""
"Highlighted cells relate to changes in position balance, as follows: <ul> "
"<li>Red cells indicates that the team could not be allocated a position that "
"maintains position balance.</li> <li>Yellow cells indicate that the team was "
"previously imbalanced, and is given the best position possible in this draw, "
"but is nonetheless still imbalanced.</li> <li>Green cells indicate that the "
"team's previous imbalance is resolved with this draw.</li> </ul>"
=======
msgid "The adjudicator score range is 0, and so adjudicator scores will be ignored when allocating. You can <a href=\"%(feedback_config_url)s\" class=\"alert-link\">change the adjudicator score range in the feedback configuration page</a>."
msgstr ""

#: draw/templates/draw_status_draft.html:58
msgid "Tabbycat assigns sides in elimination rounds randomly. However, because in elimination rounds, many tournaments draw lots for sides in front of an audience, the sides are marked as \"unconfirmed\", so that it doesn't look like sides have been pre-assigned. After you confirm the draw, you'll need to confirm sides on the \"Edit Sides/Matchups\" page, even if you wish to accept Tabbycat's random assignment."
msgstr ""

#: draw/templates/draw_status_draft.html:65
msgid "Highlighted cells relate to changes in position balance, as follows: <ul> <li>Red cells indicates that the team could not be allocated a position that maintains position balance.</li> <li>Yellow cells indicate that the team was previously imbalanced, and is given the best position possible in this draw, but is nonetheless still imbalanced.</li> <li>Green cells indicate that the team's previous imbalance is resolved with this draw.</li> </ul>"
>>>>>>> b4fb6dfe
msgstr ""

#: draw/templates/draw_status_none.html:6
#, python-format
msgid "A draw for %(round_name)s hasn't yet been generated. To generate one, go to the <a href=\"%(availability_url)s\" class=\"alert-link\">Availability section</a>."
msgstr ""

#: draw/templates/legacy_edit_matchups.html:5
#: draw/templates/legacy_edit_matchups.html:8
#, python-format
msgid "Edit Sides/Matchups for %(abbreviation)s"
msgstr ""

#: draw/templates/position_balance.html:6
msgid "It looks like sides aren't confirmed for some debates in this round. This position balance report is generated using the \"unconfirmed sides\" in the database, and as a consequence, may not make much sense. It's best to confirm sides in all debates before looking at this report."
msgstr ""

#: draw/templates/position_balance.html:15
#, python-format
<<<<<<< HEAD
msgid ""
"Your current position cost function is <strong>%(cost_func)s</strong>, "
"raised to an exponent of <strong>%(exponent)s</strong>. <a href=\"http://"
"tabbycat.readthedocs.io/en/latest/features/draw-generation-bp.html#position-"
"cost-options\" target=_\"blank\">Read more about how position cost functions "
"work</a> in our documentation."
=======
msgid "Your current position cost function is <strong>%(cost_func)s</strong>, raised to an exponent of <strong>%(exponent)s</strong>. <a href=\"http://tabbycat.readthedocs.io/en/latest/features/draw-generation-bp.html#position-cost-options\" target=_\"blank\">Read more about how position cost functions work</a> in our documentation."
>>>>>>> b4fb6dfe
msgstr ""

#: draw/templates/position_balance_break.html:6
msgid "Position balance reports aren't computed for elimination rounds."
msgstr "لا يوجد الية لموازنة عدد مواقف الفرق في الجولات الإقصائية"

#: draw/templates/position_balance_nonbp.html:6
msgid "Position balance reports are only available for British Parliamentary tournaments."
msgstr "تقارير موازنة المواقف متاحة فقط لبطولات البرلماني البريطاني."

#: draw/templates/position_balance_round1.html:6
<<<<<<< HEAD
msgid ""
"Position balance reports aren't computed for the first round of a tournament."
=======
msgid "Position balance reports aren't computed for the first round of a tournament."
>>>>>>> b4fb6dfe
msgstr "لا يتم حساب تقارير موازنة الموقف للجولة الاولى ."

#: draw/templates/public_all_tournament_institutions.html:4
#: draw/templates/public_all_tournament_institutions.html:5
msgid "All Institutions"
msgstr ""

#: draw/templates/public_all_tournament_institutions.html:11
#, python-format
msgid "Draws for %(institution_name)s"
msgstr ""

#: draw/templates/public_all_tournament_institutions.html:12
#: draw/templates/public_all_tournament_venues.html:12
msgid "VIEW ALL"
msgstr ""

#: draw/templates/public_all_tournament_venues.html:4
#: draw/templates/public_all_tournament_venues.html:5
msgid "All Venues"
msgstr ""

#: draw/templates/public_all_tournament_venues.html:11
#, python-format
msgid "Draws for %(vc)s"
msgstr ""

#: draw/views.py:70 draw/views.py:466
<<<<<<< HEAD
#, fuzzy
#| msgid "No Debates for this Round"
msgid "No debates in this round"
msgstr "لا توجد مناظرات لهذه الجولة "

#: draw/views.py:78
=======
msgid "No debates in this round"
msgstr ""

#: draw/views.py:78
#, python-format
msgid "Draw for %(round)s"
msgstr "قرعة ل%(round)s"

#: draw/views.py:80
msgid "Draws for Current Rounds"
msgstr ""

#: draw/views.py:84
#, python-format
msgid "debates start at %(time)s (in %(time_zone)s)"
msgstr ""

#: draw/views.py:88
>>>>>>> b4fb6dfe
#, python-format
msgid "start times in time zone: %(time_zone)s"
msgstr ""

<<<<<<< HEAD
#: draw/views.py:80
#, fuzzy
#| msgid "Draw for %(round)s"
msgid "Draws for Current Rounds"
msgstr "قرعة ل%(round)s"

#: draw/views.py:84
=======
#: draw/views.py:129
>>>>>>> b4fb6dfe
#, python-format
msgid "debate starts at %(time)s"
msgid_plural "debates start at %(time)s"
msgstr[0] ""
msgstr[1] ""
msgstr[2] ""
msgstr[3] ""
msgstr[4] ""
msgstr[5] ""

#: draw/views.py:176
msgid "The draw for this round hasn't been released."
msgstr ""

<<<<<<< HEAD
#: draw/views.py:88
#, python-format
msgid "start times in time zone: %(time_zone)s"
msgstr ""

#: draw/views.py:129
#, fuzzy, python-format
#| msgid "Debates start at %(start_time)s"
msgid "debate starts at %(time)s"
msgid_plural "debates start at %(time)s"
msgstr[0] "المناظرة تبدأ %(start_time)s"
msgstr[1] "المناظرة تبدأ %(start_time)s"
msgstr[2] "المناظرة تبدأ %(start_time)s"
msgstr[3] "المناظرة تبدأ %(start_time)s"
msgstr[4] "المناظرة تبدأ %(start_time)s"
msgstr[5] "المناظرة تبدأ %(start_time)s"

#: draw/views.py:176
#, fuzzy
#| msgid "The draw for %(round_name)s has yet to be released."
msgid "The draw for this round hasn't been released."
msgstr "قرعة ـ%(round_name)s لم يعلن عنها بعد "

=======
>>>>>>> b4fb6dfe
#: draw/views.py:229
#, python-format
msgid "All Debates for All Rounds of %(tournament)s"
msgstr "جميع المناظرات لجميع جولات بطولة %(tournament)s"

#: draw/views.py:386
<<<<<<< HEAD
#, fuzzy
#| msgid "Adjudicator Allocations"
msgid "Adjudicator Assignments"
msgstr "تعيين المحكمين"
=======
msgid "Adjudicator Assignments"
msgstr ""
>>>>>>> b4fb6dfe

#: draw/views.py:406
msgid "Team Pairings"
msgstr ""

#: draw/views.py:430
msgid "No Draw"
msgstr "لا قرعة "

#: draw/views.py:432
msgid "Draft Draw"
msgstr "مسودة قرعة"

#. Translators: e.g. "Affirmative: Break rank"
#: draw/views.py:519
#, python-format
msgid "%(side_name)s: Break rank"
msgstr "%(side_name)s مستوى التأهل "

#. Translators: "BR" stands for "Break rank"
#: draw/views.py:524
msgid "BR"
msgstr "م.ت"

#: draw/views.py:549
msgid "Draw with Details"
msgstr "قرعة مع التفاصيل"

#: draw/views.py:557
msgid "Position Balance Report"
msgstr "تقرير موازنة الموقف "

#: draw/views.py:568
#, python-format
msgid "Rényi entropy of order %(order)s"
msgstr ""

#. Translators: This is appended to the string "Rényi entropy of order 1.0"
#: draw/views.py:571
msgid " (<i>i.e.</i>, Shannon entropy)"
msgstr ""

#: draw/views.py:601
msgid "Teams with position imbalances"
msgstr "الفرق غير متوازنة المواقف"

#: draw/views.py:602
msgid "No teams with position imbalances! Hooray!"
msgstr "لا يوجد فرق غير متوازنة المواقف"

#: draw/views.py:605
msgid "Annotated draw"
msgstr "قرعة موضحة"

#: draw/views.py:636
#, python-format
msgid "Could not create draw for %(round)s, there was already a draw!"
msgstr "لا يمكنك انشاء قرعة لـ%(round)s، هناك قرعة سابقة"

#: draw/views.py:644
#, python-format
<<<<<<< HEAD
msgid ""
"<p>The draw could not be created, for the following reason: <em>%(message)s</"
"em></p>\n"
=======
msgid "<p>The draw could not be created, for the following reason: <em>%(message)s</em></p>\n"
>>>>>>> b4fb6dfe
"<p>Please fix this issue before attempting to create the draw.</p>"
msgstr "<p>لا يمكن أنشاء قرعة للاسباب التالية : <em>%(message)s</em></p>\n"
"<p>الرجاء قم بحل المشكلة لأنشاء القرعة </p>"

#: draw/views.py:652
#, python-format
<<<<<<< HEAD
msgid ""
"The draw could not be created, because the following error occurred: <em>"
"%(message)s</em></p>\n"
"<p>If this issue persists and you're not sure how to resolve it, please "
"contact the developers.</p>"
msgstr ""
"لا يمكن انشاء قرعة بسبب خلل <em>%(message)s</em></p>\n"
=======
msgid "The draw could not be created, because the following error occurred: <em>%(message)s</em></p>\n"
"<p>If this issue persists and you're not sure how to resolve it, please contact the developers.</p>"
msgstr "لا يمكن انشاء قرعة بسبب خلل <em>%(message)s</em></p>\n"
>>>>>>> b4fb6dfe
"<p>اذا كان لم تستطيع حل المشكلة ، الرجاء التواصل مع فرق الدعم الفني </p>"

#: draw/views.py:661
#, python-format
<<<<<<< HEAD
msgid ""
"<p>The team standings could not be generated, because the following error "
"occurred: <em>%(message)s</em></p>\n"
"<p>Because generating the draw uses the current team standings, this "
"prevents the draw from being generated.</p>"
msgstr ""
"<p>لم يتم ترتيب الفرق بسبب الخلل التالي : <em>%(message)s</em></p>\n"
"<p> هناك مستخدم يقوم بترتيب الفرق في الوقت الحالي ، و هذا يمنع الحصول على "
"القرعة </p>"

#: draw/views.py:677
msgid ""
"Venues were not auto-allocated because there are one or more adjudicator "
"venue constraints. You should run venue allocations after allocating "
"adjudicators."
msgstr ""
"لم يتم تخصيص الأماكن بشكل تلقائي نظرا لوجود قيود على مكان واحد أو أكثر. يجب "
"تشغيل تخصيصات المكان بعد تخصيص المحكمين."
=======
msgid "<p>The team standings could not be generated, because the following error occurred: <em>%(message)s</em></p>\n"
"<p>Because generating the draw uses the current team standings, this prevents the draw from being generated.</p>"
msgstr "<p>لم يتم ترتيب الفرق بسبب الخلل التالي : <em>%(message)s</em></p>\n"
"<p> هناك مستخدم يقوم بترتيب الفرق في الوقت الحالي ، و هذا يمنع الحصول على القرعة </p>"

#: draw/views.py:677
msgid "Venues were not auto-allocated because there are one or more adjudicator venue constraints. You should run venue allocations after allocating adjudicators."
msgstr "لم يتم تخصيص الأماكن بشكل تلقائي نظرا لوجود قيود على مكان واحد أو أكثر. يجب تشغيل تخصيصات المكان بعد تخصيص المحكمين."
>>>>>>> b4fb6dfe

#: draw/views.py:704
msgid "Deleted the draw. You can now recreate it as normal."
msgstr "مسح القرعة ، يمكنك الان اعادة انشاء أخرى "

#: draw/views.py:724
msgid "Released the draw."
msgstr "اعلنت القرعة"

#: draw/views.py:739
msgid "Unreleased the draw."
msgstr "القرعة لم تعلن."

#: draw/views.py:752
#, python-format
msgid "Sorry, \"%(input)s\" isn't a valid time. It must be in 24-hour format, with a colon, for example: \"13:57\"."
msgstr ""

#: draw/views.py:843
msgid "Side Pre-Allocations"
msgstr "تعيين الموقف الأولي"

#: draw/views.py:876
<<<<<<< HEAD
#, fuzzy
#| msgid "Edit Sides/Matchups"
msgid "Edit Matchups"
msgstr "تعديل المواقف / التوزيع "
=======
msgid "Edit Matchups"
msgstr ""
>>>>>>> b4fb6dfe

#: draw/views.py:1029
msgid "All Draws for All Teams"
msgstr "قرعة جميع الفرق"

#: draw/views.py:1042
#, python-format
msgid "All Debates for Teams from %(institution)s"
msgstr "جميع المناظرات للفرق من %(institution)s"

#: draw/views.py:1061
<<<<<<< HEAD
msgid ""
"This venue category does not exist or the URL for it might have changed. Try "
"finding it again from the homepage."
msgstr ""
"فئة القاعة هذه غير موجودة أو ربما تغير الرابط الخاص بها . حاول العثور عليه "
"مرة أخرى من الصفحة الرئيسية."
=======
msgid "This venue category does not exist or the URL for it might have changed. Try finding it again from the homepage."
msgstr "فئة القاعة هذه غير موجودة أو ربما تغير الرابط الخاص بها . حاول العثور عليه مرة أخرى من الصفحة الرئيسية."
>>>>>>> b4fb6dfe

#: draw/views.py:1068
#, python-format
msgid "All Debates at %(venue_category)s"
msgstr "جميع المناظرات في %(venue_category)s"

#: draw/views.py:1070
msgid "Unknown Venue Category"
msgstr "فئة قاعات غير معروفة "
<<<<<<< HEAD

#~ msgid "Check-Ins"
#~ msgstr "تسجيلات الدخول"
=======
>>>>>>> b4fb6dfe
<|MERGE_RESOLUTION|>--- conflicted
+++ resolved
@@ -1,28 +1,8 @@
-<<<<<<< HEAD
-# Tabbycat translations, draw module
-# Copyright (C) 2018 Tabbycat developers and translators
-# This file is distributed under the same license as the Tabbycat package.
-# Chuan-Zheng Lee <czlee@stanford.edu>, 2018
-#
-#, fuzzy
-=======
->>>>>>> b4fb6dfe
 msgid ""
 msgstr ""
 "Project-Id-Version: tabbycat\n"
 "Report-Msgid-Bugs-To: \n"
 "POT-Creation-Date: 2019-07-21 05:14-0700\n"
-<<<<<<< HEAD
-"PO-Revision-Date: YEAR-MO-DA HO:MI+ZONE\n"
-"Last-Translator: Faisal Muhammad <abc12abc@hotmail.com>, 2018\n"
-"Language-Team: Arabic (https://www.transifex.com/tabbycat/teams/80723/ar/)\n"
-"Language: ar\n"
-"MIME-Version: 1.0\n"
-"Content-Type: text/plain; charset=UTF-8\n"
-"Content-Transfer-Encoding: 8bit\n"
-"Plural-Forms: nplurals=6; plural=n==0 ? 0 : n==1 ? 1 : n==2 ? 2 : n%100>=3 "
-"&& n%100<=10 ? 3 : n%100>=11 && n%100<=99 ? 4 : 5;\n"
-=======
 "PO-Revision-Date: 2019-07-21 12:19\n"
 "Last-Translator: philip_tc\n"
 "Language-Team: Arabic\n"
@@ -35,7 +15,6 @@
 "X-Crowdin-Project: tabbycat\n"
 "X-Crowdin-Language: ar\n"
 "X-Crowdin-File: /develop/tabbycat/draw/locale/en/LC_MESSAGES/django.po\n"
->>>>>>> b4fb6dfe
 
 #: draw/admin.py:68
 #, python-format
@@ -144,13 +123,7 @@
 
 #: draw/generator/bpelimination.py:75
 #, python-format
-<<<<<<< HEAD
-msgid ""
-"The room ranks of the partial elimination round indicate that %(nbypassing)d "
-"teams bypassed it, but %(advancing)d teams advanced from it."
-=======
 msgid "The room ranks of the partial elimination round indicate that %(nbypassing)d teams bypassed it, but %(advancing)d teams advanced from it."
->>>>>>> b4fb6dfe
 msgstr ""
 
 #: draw/generator/bpelimination.py:122
@@ -174,13 +147,7 @@
 
 #: draw/generator/elimination.py:43
 #, python-format
-<<<<<<< HEAD
-msgid ""
-"There are only %d teams breaking in this category; there need to be at least "
-"two to generate an elimination round draw."
-=======
 msgid "There are only %d teams breaking in this category; there need to be at least two to generate an elimination round draw."
->>>>>>> b4fb6dfe
 msgstr ""
 
 #: draw/generator/elimination.py:75
@@ -472,12 +439,7 @@
 msgstr "الحالة"
 
 #: draw/tables.py:365
-<<<<<<< HEAD
-msgid ""
-"Teams with this many points are permitted in this debate<br>\n"
-=======
 msgid "Teams with this many points are permitted in this debate<br>\n"
->>>>>>> b4fb6dfe
 "(bracket in bold)"
 msgstr "الفرق المسموح لها دخول هذه المناظرة لها هذا العدد من الدرجات <br>"
 
@@ -516,22 +478,8 @@
 msgstr "تحذير!!! إذا كنت تقوم بتحرير فرق المناظرة ، وقراءة هذا أولا!"
 
 #: draw/templates/admin/draw/debateteam/edit_warning.html:10
-<<<<<<< HEAD
-msgid ""
-"Tabbycat requires that there be <strong>exactly</strong> one debate team for "
-"each side, and no other debate teams, in each debate. If you edit debate "
-"teams in the database, you must ensure that this remains the case. If you "
-"don't do this correctly, many pages <strong>will</strong> crash."
-msgstr ""
-"يطلب البرنامج أن يكون لجميع المناظرات <strong>بالضبط </strong> فريقا واحدا "
-"للمناظرة لكل موقف، ولا فرق مناظرة أخرى، في جميع الأوقات. إذا قمت بحذف أي "
-"فريق . يجب عليك إما استبداله بفريق جديد في نفس المناظرة . أو حذف قاعات "
-"المناظرة المرتبطة بها. إذا لم تقم بذلك بشكل صحيح، العديد من الصفحات "
-"<strong>سوف </strong> تتأثر الكثير من الصفحات."
-=======
 msgid "Tabbycat requires that there be <strong>exactly</strong> one debate team for each side, and no other debate teams, in each debate. If you edit debate teams in the database, you must ensure that this remains the case. If you don't do this correctly, many pages <strong>will</strong> crash."
 msgstr "يطلب البرنامج أن يكون لجميع المناظرات <strong>بالضبط </strong> فريقا واحدا للمناظرة لكل موقف، ولا فرق مناظرة أخرى، في جميع الأوقات. إذا قمت بحذف أي فريق . يجب عليك إما استبداله بفريق جديد في نفس المناظرة . أو حذف قاعات المناظرة المرتبطة بها. إذا لم تقم بذلك بشكل صحيح، العديد من الصفحات <strong>سوف </strong> تتأثر الكثير من الصفحات."
->>>>>>> b4fb6dfe
 
 #: draw/templates/confirmations_view.html:4
 #: draw/templates/confirmations_view.html:5
@@ -595,17 +543,8 @@
 
 #: draw/templates/draw_alerts_adjudicators.html:42
 #, python-format
-<<<<<<< HEAD
-msgid ""
-"<strong>%(adjudicators)s</strong> is unavailable this round, but is assigned "
-"to a debate."
-msgid_plural ""
-"The following <strong>%(nadjs)s</strong> adjudicators are unavailable this "
-"round, but are assigned to debates: <strong>%(adjudicators)s</strong>"
-=======
 msgid "<strong>%(adjudicators)s</strong> is unavailable this round, but is assigned to a debate."
 msgid_plural "The following <strong>%(nadjs)s</strong> adjudicators are unavailable this round, but are assigned to debates: <strong>%(adjudicators)s</strong>"
->>>>>>> b4fb6dfe
 msgstr[0] ""
 msgstr[1] ""
 msgstr[2] ""
@@ -616,12 +555,7 @@
 #: draw/templates/draw_alerts_adjudicators.html:51
 #, python-format
 msgid "1 adjudicator is available but not assigned to a debate."
-<<<<<<< HEAD
-msgid_plural ""
-"%(ndebates)s adjudicators are available but not assigned to a debate."
-=======
 msgid_plural "%(ndebates)s adjudicators are available but not assigned to a debate."
->>>>>>> b4fb6dfe
 msgstr[0] ""
 msgstr[1] ""
 msgstr[2] ""
@@ -675,11 +609,7 @@
 
 #: draw/templates/draw_base.html:6
 msgid "Availability"
-<<<<<<< HEAD
-msgstr ""
-=======
 msgstr "الوفرة"
->>>>>>> b4fb6dfe
 
 #: draw/templates/draw_base.html:11
 msgid "Confirm Shifts"
@@ -694,15 +624,8 @@
 msgstr ""
 
 #: draw/templates/draw_base.html:22
-<<<<<<< HEAD
-#, fuzzy
-#| msgid "Edit motions"
 msgid "Edit Panels"
-msgstr "تعديل القضايا"
-=======
-msgid "Edit Panels"
-msgstr ""
->>>>>>> b4fb6dfe
+msgstr ""
 
 #: draw/templates/draw_base.html:27
 msgid "Redo Draw"
@@ -787,17 +710,8 @@
 msgstr "تعديل القضايا"
 
 #: draw/templates/draw_display_admin.html:69
-<<<<<<< HEAD
-msgid ""
-"Your configuration/format requires motions to be specified as part of ballot "
-"entry. Make sure they are added before results come in!"
-msgstr ""
-"یتطلب التوجيه / التوجیھات التي سیتم تحدیدھا کجزء من النتيجة . تأكد من أنها "
-"تضاف قبل ادخال النتائج !"
-=======
 msgid "Your configuration/format requires motions to be specified as part of ballot entry. Make sure they are added before results come in!"
 msgstr "یتطلب التوجيه / التوجیھات التي سیتم تحدیدھا کجزء من النتيجة . تأكد من أنها تضاف قبل ادخال النتائج !"
->>>>>>> b4fb6dfe
 
 #: draw/templates/draw_display_admin.html:71
 msgid "Enter motions"
@@ -812,18 +726,8 @@
 msgstr "تعديل القضية"
 
 #: draw/templates/draw_display_admin.html:96
-<<<<<<< HEAD
-msgid ""
-"A motion should be added if you want to display it to the auditorium or "
-"print in on your ballots (using the links below) or to display it (later) on "
-"the public motions page."
-msgstr ""
-"يجب إضافة قضية إذا أردت عرضه على القاعة أو طباعته على أوراق الاقتراع "
-"(باستخدام الروابط أدناه) أو لعرضه (لاحقا) على صفحة القضايا العامة."
-=======
 msgid "A motion should be added if you want to display it to the auditorium or print in on your ballots (using the links below) or to display it (later) on the public motions page."
 msgstr "يجب إضافة قضية إذا أردت عرضه على القاعة أو طباعته على أوراق الاقتراع (باستخدام الروابط أدناه) أو لعرضه (لاحقا) على صفحة القضايا العامة."
->>>>>>> b4fb6dfe
 
 #: draw/templates/draw_display_admin.html:98
 msgid "Enter a motion"
@@ -855,27 +759,12 @@
 
 #: draw/templates/draw_display_admin.html:145
 #, python-format
-<<<<<<< HEAD
-msgid ""
-"You have released the draw, so ballots and/or feedback can be submitted from "
-"the public forms (if enabled). However, the draw itself will not show to the "
-"public unless the \"public view of draw\" setting is enabled in <a class="
-"\"alert-link\" href=\"%(alert_link)s\"> this tournament's configuration</a>."
-=======
 msgid "You have released the draw, so ballots and/or feedback can be submitted from the public forms (if enabled). However, the draw itself will not show to the public unless the \"public view of draw\" setting is enabled in <a class=\"alert-link\" href=\"%(alert_link)s\"> this tournament's configuration</a>."
->>>>>>> b4fb6dfe
 msgstr ""
 
 #: draw/templates/draw_display_admin.html:150
 #, python-format
-<<<<<<< HEAD
-msgid ""
-"You have released the draw, but it will not show to the public unless the "
-"\"public view of draw\" setting is enabled in <a class=\"alert-link\" href="
-"\"%(alert_link)s\"> this tournament's configuration</a>."
-=======
 msgid "You have released the draw, but it will not show to the public unless the \"public view of draw\" setting is enabled in <a class=\"alert-link\" href=\"%(alert_link)s\"> this tournament's configuration</a>."
->>>>>>> b4fb6dfe
 msgstr ""
 
 #: draw/templates/draw_display_admin.html:160
@@ -883,46 +772,6 @@
 msgstr "إعلان القرعة للجمهور."
 
 #: draw/templates/draw_display_admin.html:166
-<<<<<<< HEAD
-msgid ""
-"Your tournament allows ballots and feedback to be submitted online by "
-"adjudicators. The draw must be released before they can do so."
-msgstr ""
-"بطولتك تسمح بإدخال النتائج وتسليم التغذية الراجعة من قبل الحكام عبر الرابط "
-"الخاص بهم. لا بد من إعلان القرعة ليتمكنوا من فعل ذلك."
-
-#: draw/templates/draw_display_admin.html:169
-msgid ""
-"Your tournament allows ballots to be submitted online by adjudicators. The "
-"draw must be released before they can do so."
-msgstr ""
-"بطولتك تسمح بإدخال النتائج وتسليمها من قبل الحكام عبر الرابط الخاص بهم. لا "
-"بد من إعلان القرعة ليتمكنوا من فعل ذلك."
-
-#: draw/templates/draw_display_admin.html:172
-msgid ""
-"Your tournament allows feedback to be submitted online by participants. The "
-"draw must be released before they can do so."
-msgstr ""
-"بطولتك تسمح بتسليم التغذية الراجعة من قبل الحكام عبر الرابط الخاص بهم. لا بد "
-"من إعلان القرعة ليتمكنوا من فعل ذلك."
-
-#: draw/templates/draw_display_admin.html:176
-msgid ""
-"Your tournament is configured to show the draw publicly. Releasing a draw "
-"will allow it to show it on the public page."
-msgstr ""
-"إعدادات البطولة تسمح بأن تٌرى من قبل العموم. إعلان القرعة سيظهرها على الصفحة "
-"العمومية."
-
-#: draw/templates/draw_display_admin.html:184
-msgid ""
-"Your configuration doesn't have a public draw page or feedback/ballot "
-"submissions. There's no reason to release the draw."
-msgstr ""
-"لا تحتوي أنظمة البطولة على صفحة قرعة عامة أو تعليقات / بطاقات النتائج . ليس "
-"هناك سبب لعرض القرعة."
-=======
 msgid "Your tournament allows ballots and feedback to be submitted online by adjudicators. The draw must be released before they can do so."
 msgstr "بطولتك تسمح بإدخال النتائج وتسليم التغذية الراجعة من قبل الحكام عبر الرابط الخاص بهم. لا بد من إعلان القرعة ليتمكنوا من فعل ذلك."
 
@@ -941,7 +790,6 @@
 #: draw/templates/draw_display_admin.html:184
 msgid "Your configuration doesn't have a public draw page or feedback/ballot submissions. There's no reason to release the draw."
 msgstr "لا تحتوي أنظمة البطولة على صفحة قرعة عامة أو تعليقات / بطاقات النتائج . ليس هناك سبب لعرض القرعة."
->>>>>>> b4fb6dfe
 
 #: draw/templates/draw_display_admin.html:202
 msgid "Release Motions"
@@ -968,28 +816,6 @@
 msgstr "عدم إعلان القضية للجمهور."
 
 #: draw/templates/draw_display_admin.html:222
-<<<<<<< HEAD
-msgid ""
-"Your tournament is configured to require motions to be selected in ballots "
-"and to allow ballots to be submitted by adjudicators. Ensure that you "
-"release the motions before debates finish, otherwise ballots will not be "
-"able to be submitted."
-msgstr ""
-
-#: draw/templates/draw_display_admin.html:226
-msgid ""
-"Your tournament is configured to allow motions to be vetoed and to allow "
-"ballots to be submitted by adjudicators. Ensure that you release the motions "
-"before debates finish, otherwise ballots will not be able to nominate vetoes."
-msgstr ""
-"يسمح في اهذه البطولة ب التصويت على القضايا/ و تسليم إستمارات الدرجات من "
-"المحكمين، تأكد من إعلان القضايا قبل انتهاء المناظرة ليتمكنوا من التصويت"
-
-#: draw/templates/draw_display_admin.html:230
-msgid ""
-"Your tournament is configured to show the motion(s) for each round on the "
-"public site. You'll need to first release the motion(s) for it to show there."
-=======
 msgid "Your tournament is configured to require motions to be selected in ballots and to allow ballots to be submitted by adjudicators. Ensure that you release the motions before debates finish, otherwise ballots will not be able to be submitted."
 msgstr ""
 
@@ -1007,19 +833,6 @@
 
 #: draw/templates/draw_display_admin.html:246
 msgid "Motions have been released publicly."
->>>>>>> b4fb6dfe
-msgstr ""
-
-<<<<<<< HEAD
-#: draw/templates/draw_display_admin.html:234
-msgid ""
-"Your tournament is not configured to show the motion(s) for each round on "
-"the public site. There's no need to release the motion(s)."
-msgstr ""
-"هذه البطولة غير مبرمجة على إعلان القضايا في موقع عام، لا داعي لإعلان القضايا."
-
-#: draw/templates/draw_display_admin.html:246
-msgid "Motions have been released publicly."
 msgstr ""
 
 #: draw/templates/draw_display_admin.html:248
@@ -1032,10 +845,7 @@
 
 #: draw/templates/draw_display_admin.html:256
 #, python-format
-msgid ""
-"You have released the motions, but they will not show to the public unless "
-"the \"public view of motions\" setting is enabled in <a class=\"alert-link\" "
-"href=\"%(alert_link)s\">this tournament's configuration</a>."
+msgid "You have released the motions, but they will not show to the public unless the \"public view of motions\" setting is enabled in <a class=\"alert-link\" href=\"%(alert_link)s\">this tournament's configuration</a>."
 msgstr ""
 
 #: draw/templates/draw_display_admin.html:278
@@ -1050,10 +860,8 @@
 
 #: draw/templates/draw_display_admin.html:287
 #: draw/templates/draw_display_assistant.html:22
-#, fuzzy
-#| msgid "Display Draw"
 msgid "Display Draw ordered by Team"
-msgstr "عرض القرعة"
+msgstr ""
 
 #: draw/templates/draw_display_admin.html:293
 #: draw/templates/draw_display_assistant.html:28
@@ -1079,76 +887,6 @@
 
 #: draw/templates/draw_display_admin.html:315
 #: draw/templates/draw_display_assistant.html:55
-#, fuzzy
-#| msgid "Release Motions"
-msgid "Display Motions"
-msgstr "أعلن القضايا"
-
-#: draw/templates/draw_display_admin.html:339
-#, fuzzy
-#| msgid "Edit motions"
-msgid "Email Motions"
-msgstr "تعديل القضايا"
-
-#: draw/templates/draw_display_admin.html:341
-#, fuzzy
-#| msgid "Edit motions"
-msgid "Email Motion"
-msgstr "تعديل القضايا"
-
-=======
-#: draw/templates/draw_display_admin.html:248
-msgid "The motion has been released publicly."
-msgstr ""
-
-#: draw/templates/draw_display_admin.html:251
-msgid "View public motions page"
-msgstr ""
-
-#: draw/templates/draw_display_admin.html:256
-#, python-format
-msgid "You have released the motions, but they will not show to the public unless the \"public view of motions\" setting is enabled in <a class=\"alert-link\" href=\"%(alert_link)s\">this tournament's configuration</a>."
-msgstr ""
-
-#: draw/templates/draw_display_admin.html:278
-#: draw/templates/draw_display_assistant.html:13
-msgid "(for the briefing room)"
-msgstr ""
-
-#: draw/templates/draw_display_admin.html:283
-#: draw/templates/draw_display_assistant.html:18
-msgid "Display Draw ordered by Venue"
-msgstr ""
-
-#: draw/templates/draw_display_admin.html:287
-#: draw/templates/draw_display_assistant.html:22
-msgid "Display Draw ordered by Team"
-msgstr ""
-
-#: draw/templates/draw_display_admin.html:293
-#: draw/templates/draw_display_assistant.html:28
-msgid "Display Draws for <strong>All Current Rounds</strong> ordered by Venue"
-msgstr ""
-
-#: draw/templates/draw_display_admin.html:297
-#: draw/templates/draw_display_assistant.html:32
-msgid "Display Draws for <strong>All Current Rounds</strong> ordered by Team"
-msgstr ""
-
-#: draw/templates/draw_display_admin.html:301
-#: draw/templates/draw_display_assistant.html:38
-#, python-format
-msgid "Display Draw for <strong>%(round_name)s</strong> ordered by Venue"
-msgstr ""
-
-#: draw/templates/draw_display_admin.html:307
-#: draw/templates/draw_display_assistant.html:44
-#, python-format
-msgid "Display Draw for <strong>%(round_name)s</strong> ordered by Team"
-msgstr ""
-
-#: draw/templates/draw_display_admin.html:315
-#: draw/templates/draw_display_assistant.html:55
 msgid "Display Motions"
 msgstr ""
 
@@ -1160,7 +898,6 @@
 msgid "Email Motion"
 msgstr ""
 
->>>>>>> b4fb6dfe
 #: draw/templates/draw_display_admin.html:361
 msgid "Start at"
 msgstr ""
@@ -1228,15 +965,8 @@
 msgstr "قرعة ـ%(round_name)s لم يعلن عنها بعد "
 
 #: draw/templates/draw_not_released.html:11
-<<<<<<< HEAD
-#, fuzzy
-#| msgid "The draw for %(round_name)s has yet to be released."
 msgid "The draw for the next round has yet to be released."
-msgstr "قرعة ـ%(round_name)s لم يعلن عنها بعد "
-=======
-msgid "The draw for the next round has yet to be released."
-msgstr ""
->>>>>>> b4fb6dfe
+msgstr ""
 
 #: draw/templates/draw_set_debate_times.html:6
 #, python-format
@@ -1260,46 +990,21 @@
 msgstr "تعيين المحكمين"
 
 #: draw/templates/draw_status_confirmed.html:26
-<<<<<<< HEAD
-#, fuzzy
-#| msgid ""
-#| "There are currently fewer checked-in adjudicators than there are rooms."
 msgid "There are currently fewer adjudicators checked in than there are rooms."
-msgstr "عدد الحكام المعينين أقل من عدد القاعات "
+msgstr ""
 
 #: draw/templates/draw_status_confirmed.html:37
-#, fuzzy
-#| msgid "Allocate adjudicators"
 msgid "Allocate adjudicators (legacy interface)"
-msgstr "تعيين الحكام "
+msgstr ""
 
 #: draw/templates/draw_status_confirmed.html:40
-#, fuzzy
-#| msgid "Edit adjudicator allocation"
 msgid "Edit adjudicator allocation (legacy interface)"
-msgstr "تعديل تعيين الحكم "
+msgstr ""
 
 #: draw/templates/draw_status_confirmed.html:46
 msgid "Allocate adjudicators"
 msgstr "تعيين الحكام "
 
-=======
-msgid "There are currently fewer adjudicators checked in than there are rooms."
-msgstr ""
-
-#: draw/templates/draw_status_confirmed.html:37
-msgid "Allocate adjudicators (legacy interface)"
-msgstr ""
-
-#: draw/templates/draw_status_confirmed.html:40
-msgid "Edit adjudicator allocation (legacy interface)"
-msgstr ""
-
-#: draw/templates/draw_status_confirmed.html:46
-msgid "Allocate adjudicators"
-msgstr "تعيين الحكام "
-
->>>>>>> b4fb6dfe
 #: draw/templates/draw_status_confirmed.html:49
 msgid "Edit adjudicator allocation"
 msgstr "تعديل تعيين الحكم "
@@ -1309,25 +1014,12 @@
 msgstr "تعيين القاعة"
 
 #: draw/templates/draw_status_confirmed.html:71
-<<<<<<< HEAD
-#, fuzzy
-#| msgid "Allocate venues"
-msgid "Allocate venues (legacy interface)"
-msgstr "تعيين القاعات "
-
-#: draw/templates/draw_status_confirmed.html:74
-#, fuzzy
-#| msgid "Edit venue allocation"
-msgid "Edit venue allocation (legacy interface)"
-msgstr "تعديل تعيين القاعة"
-=======
 msgid "Allocate venues (legacy interface)"
 msgstr ""
 
 #: draw/templates/draw_status_confirmed.html:74
 msgid "Edit venue allocation (legacy interface)"
 msgstr ""
->>>>>>> b4fb6dfe
 
 #: draw/templates/draw_status_confirmed.html:80
 msgid "Allocate venues"
@@ -1362,59 +1054,16 @@
 
 #: draw/templates/draw_status_draft.html:25
 #, python-format
-<<<<<<< HEAD
-msgid ""
-"Brackets are formed using the first metric in the team standings precedence, "
-"which is currently set to <strong>%(metric)s</strong>, rather than team "
-"points, which is the more usual convention. If this isn't what you wanted, "
-"you can <a href=\"%(standings_config_url)s\" class=\"alert-link\">change the "
-"team standings precedence in the standings configuration page</a>."
-=======
 msgid "Brackets are formed using the first metric in the team standings precedence, which is currently set to <strong>%(metric)s</strong>, rather than team points, which is the more usual convention. If this isn't what you wanted, you can <a href=\"%(standings_config_url)s\" class=\"alert-link\">change the team standings precedence in the standings configuration page</a>."
->>>>>>> b4fb6dfe
 msgstr ""
 
 #: draw/templates/draw_status_draft.html:37
 #, python-format
-<<<<<<< HEAD
-msgid ""
-"The draw type for this round is set to <strong>manual</strong>, so Tabbycat "
-"has just made a blank draw. Head on over to <a href=\"%(edit_matchups_url)s"
-"\" class=\"alert-link\">Edit Sides/Matchups</a> to fill it in."
-=======
 msgid "The draw type for this round is set to <strong>manual</strong>, so Tabbycat has just made a blank draw. Head on over to <a href=\"%(edit_matchups_url)s\" class=\"alert-link\">Edit Sides/Matchups</a> to fill it in."
->>>>>>> b4fb6dfe
 msgstr ""
 
 #: draw/templates/draw_status_draft.html:48
 #, python-format
-<<<<<<< HEAD
-msgid ""
-"The adjudicator score range is 0, and so adjudicator scores will be ignored "
-"when allocating. You can <a href=\"%(feedback_config_url)s\" class=\"alert-"
-"link\">change the adjudicator score range in the feedback configuration "
-"page</a>."
-msgstr ""
-
-#: draw/templates/draw_status_draft.html:58
-msgid ""
-"Tabbycat assigns sides in elimination rounds randomly. However, because in "
-"elimination rounds, many tournaments draw lots for sides in front of an "
-"audience, the sides are marked as \"unconfirmed\", so that it doesn't look "
-"like sides have been pre-assigned. After you confirm the draw, you'll need "
-"to confirm sides on the \"Edit Sides/Matchups\" page, even if you wish to "
-"accept Tabbycat's random assignment."
-msgstr ""
-
-#: draw/templates/draw_status_draft.html:65
-msgid ""
-"Highlighted cells relate to changes in position balance, as follows: <ul> "
-"<li>Red cells indicates that the team could not be allocated a position that "
-"maintains position balance.</li> <li>Yellow cells indicate that the team was "
-"previously imbalanced, and is given the best position possible in this draw, "
-"but is nonetheless still imbalanced.</li> <li>Green cells indicate that the "
-"team's previous imbalance is resolved with this draw.</li> </ul>"
-=======
 msgid "The adjudicator score range is 0, and so adjudicator scores will be ignored when allocating. You can <a href=\"%(feedback_config_url)s\" class=\"alert-link\">change the adjudicator score range in the feedback configuration page</a>."
 msgstr ""
 
@@ -1424,7 +1073,6 @@
 
 #: draw/templates/draw_status_draft.html:65
 msgid "Highlighted cells relate to changes in position balance, as follows: <ul> <li>Red cells indicates that the team could not be allocated a position that maintains position balance.</li> <li>Yellow cells indicate that the team was previously imbalanced, and is given the best position possible in this draw, but is nonetheless still imbalanced.</li> <li>Green cells indicate that the team's previous imbalance is resolved with this draw.</li> </ul>"
->>>>>>> b4fb6dfe
 msgstr ""
 
 #: draw/templates/draw_status_none.html:6
@@ -1444,16 +1092,7 @@
 
 #: draw/templates/position_balance.html:15
 #, python-format
-<<<<<<< HEAD
-msgid ""
-"Your current position cost function is <strong>%(cost_func)s</strong>, "
-"raised to an exponent of <strong>%(exponent)s</strong>. <a href=\"http://"
-"tabbycat.readthedocs.io/en/latest/features/draw-generation-bp.html#position-"
-"cost-options\" target=_\"blank\">Read more about how position cost functions "
-"work</a> in our documentation."
-=======
 msgid "Your current position cost function is <strong>%(cost_func)s</strong>, raised to an exponent of <strong>%(exponent)s</strong>. <a href=\"http://tabbycat.readthedocs.io/en/latest/features/draw-generation-bp.html#position-cost-options\" target=_\"blank\">Read more about how position cost functions work</a> in our documentation."
->>>>>>> b4fb6dfe
 msgstr ""
 
 #: draw/templates/position_balance_break.html:6
@@ -1465,12 +1104,7 @@
 msgstr "تقارير موازنة المواقف متاحة فقط لبطولات البرلماني البريطاني."
 
 #: draw/templates/position_balance_round1.html:6
-<<<<<<< HEAD
-msgid ""
-"Position balance reports aren't computed for the first round of a tournament."
-=======
 msgid "Position balance reports aren't computed for the first round of a tournament."
->>>>>>> b4fb6dfe
 msgstr "لا يتم حساب تقارير موازنة الموقف للجولة الاولى ."
 
 #: draw/templates/public_all_tournament_institutions.html:4
@@ -1499,14 +1133,6 @@
 msgstr ""
 
 #: draw/views.py:70 draw/views.py:466
-<<<<<<< HEAD
-#, fuzzy
-#| msgid "No Debates for this Round"
-msgid "No debates in this round"
-msgstr "لا توجد مناظرات لهذه الجولة "
-
-#: draw/views.py:78
-=======
 msgid "No debates in this round"
 msgstr ""
 
@@ -1525,22 +1151,11 @@
 msgstr ""
 
 #: draw/views.py:88
->>>>>>> b4fb6dfe
 #, python-format
 msgid "start times in time zone: %(time_zone)s"
 msgstr ""
 
-<<<<<<< HEAD
-#: draw/views.py:80
-#, fuzzy
-#| msgid "Draw for %(round)s"
-msgid "Draws for Current Rounds"
-msgstr "قرعة ل%(round)s"
-
-#: draw/views.py:84
-=======
 #: draw/views.py:129
->>>>>>> b4fb6dfe
 #, python-format
 msgid "debate starts at %(time)s"
 msgid_plural "debates start at %(time)s"
@@ -1555,47 +1170,14 @@
 msgid "The draw for this round hasn't been released."
 msgstr ""
 
-<<<<<<< HEAD
-#: draw/views.py:88
-#, python-format
-msgid "start times in time zone: %(time_zone)s"
-msgstr ""
-
-#: draw/views.py:129
-#, fuzzy, python-format
-#| msgid "Debates start at %(start_time)s"
-msgid "debate starts at %(time)s"
-msgid_plural "debates start at %(time)s"
-msgstr[0] "المناظرة تبدأ %(start_time)s"
-msgstr[1] "المناظرة تبدأ %(start_time)s"
-msgstr[2] "المناظرة تبدأ %(start_time)s"
-msgstr[3] "المناظرة تبدأ %(start_time)s"
-msgstr[4] "المناظرة تبدأ %(start_time)s"
-msgstr[5] "المناظرة تبدأ %(start_time)s"
-
-#: draw/views.py:176
-#, fuzzy
-#| msgid "The draw for %(round_name)s has yet to be released."
-msgid "The draw for this round hasn't been released."
-msgstr "قرعة ـ%(round_name)s لم يعلن عنها بعد "
-
-=======
->>>>>>> b4fb6dfe
 #: draw/views.py:229
 #, python-format
 msgid "All Debates for All Rounds of %(tournament)s"
 msgstr "جميع المناظرات لجميع جولات بطولة %(tournament)s"
 
 #: draw/views.py:386
-<<<<<<< HEAD
-#, fuzzy
-#| msgid "Adjudicator Allocations"
 msgid "Adjudicator Assignments"
-msgstr "تعيين المحكمين"
-=======
-msgid "Adjudicator Assignments"
-msgstr ""
->>>>>>> b4fb6dfe
+msgstr ""
 
 #: draw/views.py:406
 msgid "Team Pairings"
@@ -1657,56 +1239,20 @@
 
 #: draw/views.py:644
 #, python-format
-<<<<<<< HEAD
-msgid ""
-"<p>The draw could not be created, for the following reason: <em>%(message)s</"
-"em></p>\n"
-=======
 msgid "<p>The draw could not be created, for the following reason: <em>%(message)s</em></p>\n"
->>>>>>> b4fb6dfe
 "<p>Please fix this issue before attempting to create the draw.</p>"
 msgstr "<p>لا يمكن أنشاء قرعة للاسباب التالية : <em>%(message)s</em></p>\n"
 "<p>الرجاء قم بحل المشكلة لأنشاء القرعة </p>"
 
 #: draw/views.py:652
 #, python-format
-<<<<<<< HEAD
-msgid ""
-"The draw could not be created, because the following error occurred: <em>"
-"%(message)s</em></p>\n"
-"<p>If this issue persists and you're not sure how to resolve it, please "
-"contact the developers.</p>"
-msgstr ""
-"لا يمكن انشاء قرعة بسبب خلل <em>%(message)s</em></p>\n"
-=======
 msgid "The draw could not be created, because the following error occurred: <em>%(message)s</em></p>\n"
 "<p>If this issue persists and you're not sure how to resolve it, please contact the developers.</p>"
 msgstr "لا يمكن انشاء قرعة بسبب خلل <em>%(message)s</em></p>\n"
->>>>>>> b4fb6dfe
 "<p>اذا كان لم تستطيع حل المشكلة ، الرجاء التواصل مع فرق الدعم الفني </p>"
 
 #: draw/views.py:661
 #, python-format
-<<<<<<< HEAD
-msgid ""
-"<p>The team standings could not be generated, because the following error "
-"occurred: <em>%(message)s</em></p>\n"
-"<p>Because generating the draw uses the current team standings, this "
-"prevents the draw from being generated.</p>"
-msgstr ""
-"<p>لم يتم ترتيب الفرق بسبب الخلل التالي : <em>%(message)s</em></p>\n"
-"<p> هناك مستخدم يقوم بترتيب الفرق في الوقت الحالي ، و هذا يمنع الحصول على "
-"القرعة </p>"
-
-#: draw/views.py:677
-msgid ""
-"Venues were not auto-allocated because there are one or more adjudicator "
-"venue constraints. You should run venue allocations after allocating "
-"adjudicators."
-msgstr ""
-"لم يتم تخصيص الأماكن بشكل تلقائي نظرا لوجود قيود على مكان واحد أو أكثر. يجب "
-"تشغيل تخصيصات المكان بعد تخصيص المحكمين."
-=======
 msgid "<p>The team standings could not be generated, because the following error occurred: <em>%(message)s</em></p>\n"
 "<p>Because generating the draw uses the current team standings, this prevents the draw from being generated.</p>"
 msgstr "<p>لم يتم ترتيب الفرق بسبب الخلل التالي : <em>%(message)s</em></p>\n"
@@ -1715,7 +1261,6 @@
 #: draw/views.py:677
 msgid "Venues were not auto-allocated because there are one or more adjudicator venue constraints. You should run venue allocations after allocating adjudicators."
 msgstr "لم يتم تخصيص الأماكن بشكل تلقائي نظرا لوجود قيود على مكان واحد أو أكثر. يجب تشغيل تخصيصات المكان بعد تخصيص المحكمين."
->>>>>>> b4fb6dfe
 
 #: draw/views.py:704
 msgid "Deleted the draw. You can now recreate it as normal."
@@ -1739,15 +1284,8 @@
 msgstr "تعيين الموقف الأولي"
 
 #: draw/views.py:876
-<<<<<<< HEAD
-#, fuzzy
-#| msgid "Edit Sides/Matchups"
 msgid "Edit Matchups"
-msgstr "تعديل المواقف / التوزيع "
-=======
-msgid "Edit Matchups"
-msgstr ""
->>>>>>> b4fb6dfe
+msgstr ""
 
 #: draw/views.py:1029
 msgid "All Draws for All Teams"
@@ -1759,17 +1297,8 @@
 msgstr "جميع المناظرات للفرق من %(institution)s"
 
 #: draw/views.py:1061
-<<<<<<< HEAD
-msgid ""
-"This venue category does not exist or the URL for it might have changed. Try "
-"finding it again from the homepage."
-msgstr ""
-"فئة القاعة هذه غير موجودة أو ربما تغير الرابط الخاص بها . حاول العثور عليه "
-"مرة أخرى من الصفحة الرئيسية."
-=======
 msgid "This venue category does not exist or the URL for it might have changed. Try finding it again from the homepage."
 msgstr "فئة القاعة هذه غير موجودة أو ربما تغير الرابط الخاص بها . حاول العثور عليه مرة أخرى من الصفحة الرئيسية."
->>>>>>> b4fb6dfe
 
 #: draw/views.py:1068
 #, python-format
@@ -1779,9 +1308,3 @@
 #: draw/views.py:1070
 msgid "Unknown Venue Category"
 msgstr "فئة قاعات غير معروفة "
-<<<<<<< HEAD
-
-#~ msgid "Check-Ins"
-#~ msgstr "تسجيلات الدخول"
-=======
->>>>>>> b4fb6dfe
