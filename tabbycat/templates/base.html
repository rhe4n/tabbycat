{% load static statici18n i18n debate_tags %}<!DOCTYPE html>
{% get_current_language as LANGUAGE_CODE %}
<html lang="{{ LANGUAGE_CODE }}">
<head>

  <meta charset="utf-8">
  <meta http-equiv="X-UA-Compatible" content="IE=edge">
  <meta name="viewport" content="width=device-width, initial-scale=1, shrink-to-fit=no">

  <title>{% if tournament %}{{ tournament.short_name }}{% else %}{% trans "Tabbycat" %}{% endif %} | {% if page_title %}{{ page_title }}{% else %}{% block page-title %}{% endblock %}{% endif %}</title>

  {% if tournament %}
    {% blocktrans trimmed with tournament=tournament.short_name asvar meta_description %}
      The tab for {{ tournament }} runs on Tabbycat, a source-available tab system for a variety of parliamentary debating formats
    {% endblocktrans %}
  {% else %}
    {% blocktrans trimmed asvar meta_description %}
      This tab runs on Tabbycat, a source-available tab system for a variety of parliamentary debating formats
    {% endblocktrans %}
  {% endif %}
  <meta name="description" content="{{ meta_description }}" />
  <meta property="og:description" content="{{ meta_description }}" />
  <meta property="og:image" content="{% static 'logo-social.png' %}" />

  <link rel="preload" href="{% static 'fonts/Inter-Regular.woff2' %}" as="font" type="font/woff2">
  <link rel="icon" type="image/png" href="{% static 'logo-32x32.png' %}" sizes="32x32" />
  <link rel="icon" type="image/png" href="{% static 'logo-16x16.png' %}" sizes="16x16" />
  <link rel="mask-icon" href="{% static 'safari-tab.svg' %}" color="rgb(102, 61, 160)">
  <link rel="stylesheet" type="text/css" href="{% static 'css/style.css' %}" />
  {% block extra-css %}{% endblock %}
  {% block extra-head %}{% endblock %}

  {% if not hmr %}
  <link href="{% static 'vue/js/app.js' %}" rel=preload as=script>
  {% endif %}
  {% if not debug %}<!-- Analytics -->
  <script>
    (function(a,b,c){var d=a.history,e=document,f=navigator||{},g=localStorage,
    h=encodeURIComponent,i=d.pushState,k=function(){return Math.random().toString(36)},
    l=function(){return g.cid||(g.cid=k()),g.cid},m=function(r){var s=[];for(var t in r)
    r.hasOwnProperty(t)&&void 0!==r[t]&&s.push(h(t)+"="+h(r[t]));return s.join("&")},
    n=function(r,s,t,u,v,w,x){var z="https://www.google-analytics.com/collect",
    A=m({v:"1",ds:"web",aip:c.anonymizeIp?1:void 0,tid:b,cid:l(),t:r||"pageview",
    sd:c.colorDepth&&screen.colorDepth?screen.colorDepth+"-bits":void 0,dr:e.referrer||
    void 0,dt:e.title,dl:e.location.origin+e.location.pathname+e.location.search,ul:c.language?
    (f.language||"").toLowerCase():void 0,de:c.characterSet?e.characterSet:void 0,
    sr:c.screenSize?(a.screen||{}).width+"x"+(a.screen||{}).height:void 0,vp:c.screenSize&&
    a.visualViewport?(a.visualViewport||{}).width+"x"+(a.visualViewport||{}).height:void 0,
    ec:s||void 0,ea:t||void 0,el:u||void 0,ev:v||void 0,exd:w||void 0,exf:"undefined"!=typeof x&&
    !1==!!x?0:void 0});if(f.sendBeacon)f.sendBeacon(z,A);else{var y=new XMLHttpRequest;
    y.open("POST",z,!0),y.send(A)}};d.pushState=function(r){return"function"==typeof d.onpushstate&&
    d.onpushstate({state:r}),setTimeout(n,c.delay||10),i.apply(d,arguments)},n(),
    a.ma={trackEvent:function o(r,s,t,u){return n("event",r,s,t,u)},
    trackException:function q(r,s){return n("exception",null,null,null,null,r,s)}}})
    (window,"UA-314178-25",{anonymizeIp:true,colorDepth:true,characterSet:true,screenSize:true,language:true});
  </script>
  {% endif %}
  {% if LANGUAGE_CODE == 'tzl' %}<!-- In-context translations; use Talossan -->
  <script>
    var _jipt = [];
    _jipt.push(['project', 'tabbycat']);
  </script>
  <script src="//cdn.crowdin.com/jipt/jipt.js"></script>
  {% endif %}
</head>

<body class="{% block body-class %}{% endblock %}">

  {% block nav %}
    {% if user_role != "admin" %}
      {% include "nav/top_nav_base.html" %}
    {% endif %}
  {% endblock nav %}

  <div class="container-fluid">

    {% if user_role == "admin" %}
      <!-- Fake full height for menu -->
      <div class="row">
        <div class="col-md-2 col-1 float-left pl-0 pr-lg-3 pr-md-3 pr-0 d-none d-sm-block width fake-sidebar">
          <div class="list-group-item"></div>
        </div>
      </div>

      <!-- Insert a second level column structure for a side nav -->
      <div class="row">
        <div class="admin-sidebar col-md-2 col-1 float-left pl-0 pr-md-3 pr-0 collapse width show">
          {% block sidebar %}{% include "nav/admin_nav.html" %}{% endblock %}
        </div>
        <main class="col-md-10 col-11 float-left pl-md-0 pl-3 main">
    {% endif %}

    {% block header %}
      <div class="row d-print-none {% if user_role == "admin" %}mb-md-3{% endif %}" id="pageTitle">
        <div class="col mt-4 mb-3 h3">

          {% if page_title %}
            {% if page_emoji %}<span class="emoji">{{ page_emoji }}</span>{% endif %}
            {{ page_title }}
          {% else %}
            {% block head-title %}{% endblock %}
          {% endif %}
          {% if page_subtitle %}
            <small class="text-muted d-md-inline d-block">{{ page_subtitle }}</small>
          {% else %}
            <small class="text-muted d-md-inline d-block">{% block sub-title %}{% endblock %}</small>
          {% endif %}

        </div>
      </div>
    {% endblock header %}

    {% block subheader %}

      <div class="row page-navs">
        <div class="col">
          <div class="d-lg-flex justify-content-lg-between">
            {% block page-subnav-sections %}{% endblock %}
            {% block page-subnav-actions %}{% endblock %}
          </div>
        </div>
      </div>

      <div class="row d-print-none">
        <div class="col" id="messages-container">
          {% if messages %}
            {% for message in messages %}
              {% include "components/alert.html" with type=message.tags message=message %}
            {% endfor %}
          {% endif %}
          {% block page-alerts %}{% endblock %}
        </div>
      </div>

    {% endblock subheader %}

    <div class="row">
      <div class="col">
        {% block content %}{% endblock content %}
      </div>
    </div>

    {% if user_role == "admin" %}

        </main>
      </div>

    {% endif %}

  </div>

  {% if user_role != "admin" %}
    <footer class="footer">
      <div class="container-fluid">
        {% block footer %}{% include "footer.html" %}{% endblock footer %}
      </div>
    </footer>
  {% else %}
    <footer class="footer">
      <div class="container-fluid">
        <div class="row">
          <div class="col d-none d-sm-block"></div>
          <div class="col-sm-10 col">
            {% block footeradmin %}{% include "footer.html" %}{% endblock footeradmin %}
          </div>
        </div>
      </div>
    </footer>
  {% endif %}

  {% block modals %}
    <div class="modal fade" id="modalAlert" tabindex="-1" role="dialog" aria-hidden="true">
      <div class="modal-dialog modal-dialog-centered modal-lg">
        <div class="modal-content">
          <div class="modal-header h4 text-center"></div>
          <div class="modal-body"></div>
        </div>
      </div>
    </div>
  {% endblock %}

  {% block js %}

    <script src="{% statici18n LANGUAGE_CODE %}"></script>
    <script>
      window.buildData = { // Pass to Sentry
        version: '{% if tabbycat_version %}{{ tabbycat_version }}{% else %}?{% endif %}',
        sentry: {% if disable_sentry %}false{% else %}true{% endif %}
      }
    </script>

<<<<<<< HEAD
    <script type="text/javascript" src="{% static 'vue/js/app.js' %}"></script>
=======
    {% if hmr %}
      <!-- webpack dev server (live js) -->
      <script type="text/javascript" src="http://localhost:8888/js/app.js"></script>
      <!-- livereload (live css) -->
      <script>
        document.write('<script src="http://' + (location.host || 'localhost').split(':')[0] +
        ':35729/livereload.js?snipver=1"></' + 'script>')
      </script>
    {% else %}
      <script type="text/javascript" src="{% static 'vue/js/app.js' %}"></script>
    {% endif %}
>>>>>>> da7b1e13

  {% endblock js %}

</body>
</html><|MERGE_RESOLUTION|>--- conflicted
+++ resolved
@@ -189,9 +189,7 @@
       }
     </script>
 
-<<<<<<< HEAD
     <script type="text/javascript" src="{% static 'vue/js/app.js' %}"></script>
-=======
     {% if hmr %}
       <!-- webpack dev server (live js) -->
       <script type="text/javascript" src="http://localhost:8888/js/app.js"></script>
@@ -203,7 +201,6 @@
     {% else %}
       <script type="text/javascript" src="{% static 'vue/js/app.js' %}"></script>
     {% endif %}
->>>>>>> da7b1e13
 
   {% endblock js %}
 
