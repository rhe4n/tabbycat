--- conflicted
+++ resolved
@@ -774,8 +774,6 @@
 
 
 @tournament_preferences_registry.register
-<<<<<<< HEAD
-=======
 class EnableBlindBallotConfirmation(BooleanPreference):
     help_text = _("Requires scores of draft ballot to be re-entered during confirmation (as a more stringent check)")
     verbose_name = _("Enforce blind confirmations")
@@ -785,16 +783,6 @@
 
 
 @tournament_preferences_registry.register
-class EnableMotions(BooleanPreference):
-    help_text = _("If checked, ballots require a motion to be entered")
-    verbose_name = _("Enable motions")
-    section = data_entry
-    name = 'enable_motions'
-    default = True
-
-
-@tournament_preferences_registry.register
->>>>>>> b66d6366
 class AssistantAccess(ChoicePreference):
     help_text = _("Whether assistants can access pages that can reveal matchups "
                   "and motions ahead of public release (these pages are useful for "
@@ -1441,7 +1429,8 @@
     help_text = _("The message body for emails sent to participants informing them of their team registration.")
     verbose_name = _("Team registration notification message")
     name = 'team_email_message'
-<<<<<<< HEAD
+    default = ("<p>Hi {{ USER }},</p>"
+        "<p>You are registered as <strong>{{ LONG }}</strong> in {{ TOURN }} with {{ SPEAKERS }}.</p>")
     default = ("Hi {{ USER }},\n\n"
         "You are registered as {{ LONG }} in {{ TOURN }} with {{ SPEAKERS }}.")
 
@@ -1506,8 +1495,4 @@
     verbose_name = _("Allow motion re-use")
     section = motions
     name = 'enable_motion_reuse'
-    default = False
-=======
-    default = ("<p>Hi {{ USER }},</p>"
-        "<p>You are registered as <strong>{{ LONG }}</strong> in {{ TOURN }} with {{ SPEAKERS }}.</p>")
->>>>>>> b66d6366
+    default = False