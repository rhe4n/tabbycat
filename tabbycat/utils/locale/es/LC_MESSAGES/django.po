--- conflicted
+++ resolved
@@ -1,28 +1,12 @@
-<<<<<<< HEAD
-# Tabbycat translations, utils module
-# Copyright (C) 2018 Tabbycat developers and translators
-# This file is distributed under the same license as the Tabbycat package.
-# Chuan-Zheng Lee <czlee@stanford.edu>, 2018
-#
-#, fuzzy
-=======
->>>>>>> b4fb6dfe
 msgid ""
 msgstr ""
 "Project-Id-Version: tabbycat\n"
 "Report-Msgid-Bugs-To: \n"
 "POT-Creation-Date: 2019-07-21 05:14-0700\n"
-<<<<<<< HEAD
-"PO-Revision-Date: YEAR-MO-DA HO:MI+ZONE\n"
-"Last-Translator: Hernando Castro <hernandojcastro@gmail.com>, 2018\n"
-"Language-Team: Spanish (https://www.transifex.com/tabbycat/teams/80723/es/)\n"
-"Language: es\n"
-=======
 "PO-Revision-Date: 2019-07-21 12:18\n"
 "Last-Translator: philip_tc\n"
 "Language-Team: Spanish\n"
 "Language: es_ES\n"
->>>>>>> b4fb6dfe
 "MIME-Version: 1.0\n"
 "Content-Type: text/plain; charset=UTF-8\n"
 "Content-Transfer-Encoding: 8bit\n"
@@ -331,11 +315,7 @@
 
 #: utils/tables.py:875
 msgid "Elimination"
-<<<<<<< HEAD
-msgstr ""
-=======
 msgstr "Eliminación"
->>>>>>> b4fb6dfe
 
 #: utils/tables.py:878 utils/tables.py:890
 msgid "View Ballot"
@@ -366,21 +346,6 @@
 msgid "Team iron-manned last round."
 msgstr ""
 
-<<<<<<< HEAD
-#: utils/tables.py:943
-msgid "Team iron-manned this round and the last."
-msgstr ""
-
-#: utils/tables.py:946
-msgid "Team iron-manned this round."
-msgstr ""
-
-#: utils/tables.py:949
-msgid "Team iron-manned last round."
-msgstr ""
-
-=======
->>>>>>> b4fb6dfe
 #: utils/tables.py:966 utils/tables.py:967
 #, python-format
 msgid "Team %(num)d"
@@ -393,25 +358,6 @@
 msgstr[0] ""
 msgstr[1] ""
 
-#: utils/templates/database_limit_warning.html:9
-#, python-format
-msgid ""
-"You're currently using %(nrows)s row in your database. If you haven't "
-"already upgraded your Heroku database to a paid tier, it's limited to a "
-"maximum of 10,000 rows. As you're close to this limit, you should "
-"<strong>not create new tournaments</strong> on this site unless and until "
-"you've <a href=\"https://devcenter.heroku.com/articles/upgrading-heroku-"
-"postgres-databases\">upgraded your database</a> to a paid tier."
-msgid_plural ""
-"You're currently using %(nrows)s rows in your database. If you haven't "
-"already upgraded your Heroku database to a paid tier, it's limited to a "
-"maximum of 10,000 rows. As you're close to this limit, you should "
-"<strong>not create new tournaments</strong> on this site unless and until "
-"you've <a href=\"https://devcenter.heroku.com/articles/upgrading-heroku-"
-"postgres-databases\">upgraded your database</a> to a paid tier."
-msgstr[0] ""
-msgstr[1] ""
-
 #: utils/views.py:45
 msgid "Whoops! You're not meant to type that URL into your browser."
 msgstr ""
