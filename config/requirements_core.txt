# The necessary dependencies to run Tabbycat

# Django
Django==4.0
django-appconf==1.0.4                   # Helper for handling app configs
django-better-admin-arrayfield==1.4.2   # Admin widget for ArrayField
django-dynamic-preferences==1.11.0      # Settings management
django-extensions==3.1.5                # For the generate secret command
django-formtools==2.3                   # Form wizards
django-ipware==3.0.2                    # IP Address logging
django-gfklookupwidget==1.0.9           # Replaces object_id field with a search link
djangorestframework==3.12.4             # For serialising objects
django-polymorphic==3.1                 # Permits model polymorphism
django-split-settings==1.0.1            # Modularise settings files
django-statici18n==2.1.1                # Compile translations files as static file
django-summernote==0.8.20.0             # WYSIWYG editor
dj-cmd==1.0                             # Provides the dj command alias
django-redis==5.1.0                     # Use redis for cache (on heroku; local optional)
django-cors-headers==3.10.0             # CORS headers for API endpoints

# Database
psycopg2==2.9.2                         # For Django to talk to postgres
# Note: The Heroku instructions seem to advise using psycopg2-binary:
#     https://devcenter.heroku.com/articles/heroku-postgresql#connecting-with-django
# but the psycopg2 documentation advises against using the binary distribution
# in production:
#     http://initd.org/psycopg/docs/install.html#binary-install-from-pypi

# Channels
<<<<<<< HEAD
asgiref==3.4.1                          # Must set version to avoid Channels bug #1713
channels==2.4.0                         # Channels; also includes the Daphne server
=======
asgiref==3.3.4                          # Must set version to avoid Channels bug #1713
channels==3.0.4                         # Channels; also includes the Daphne server
>>>>>>> adc8d959
channels_redis==3.2.0                   # Channels Layer

# Misc
ipython==7.*
munkres==1.1.4                          # Algorithm for adjudicator allocation
redis==3.5.3
qrcode==6.1                              # QR codes for printed private URL sheets
html2text==2020.1.16                    # Compatibility with plain-text email clients
defusedxml==0.7.1                       # Protection against XML vulnerabilities in import

# Django admin (Jet)
# This is an unofficial fork of no-longer-maintained geex-arts/django-jet,
# patched to support Django 3.
git+https://github.com/czlee/django-jet@django-4.0<|MERGE_RESOLUTION|>--- conflicted
+++ resolved
@@ -27,13 +27,8 @@
 #     http://initd.org/psycopg/docs/install.html#binary-install-from-pypi
 
 # Channels
-<<<<<<< HEAD
 asgiref==3.4.1                          # Must set version to avoid Channels bug #1713
-channels==2.4.0                         # Channels; also includes the Daphne server
-=======
-asgiref==3.3.4                          # Must set version to avoid Channels bug #1713
 channels==3.0.4                         # Channels; also includes the Daphne server
->>>>>>> adc8d959
 channels_redis==3.2.0                   # Channels Layer
 
 # Misc
