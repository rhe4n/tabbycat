--- conflicted
+++ resolved
@@ -12,12 +12,6 @@
 django-redis==4.12.1                    # Use redis for cache (on heroku; local optional)
 
 # Misc
-<<<<<<< HEAD
 sendgrid==6.4.7                         # Email service of choice on Heroku
 scout-apm==2.17.0                        # Performance monitoring
-sentry-sdk==0.19.3                      # Client for Sentry error tracking
-=======
-sendgrid==6.3.1                         # Email service of choice on Heroku
-scout-apm==2.14.3                        # Performance monitoring
-sentry-sdk==0.19.5                      # Client for Sentry error tracking
->>>>>>> 07072f3a
+sentry-sdk==0.19.5                      # Client for Sentry error tracking